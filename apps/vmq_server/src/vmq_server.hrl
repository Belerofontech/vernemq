--- conflicted
+++ resolved
@@ -25,7 +25,6 @@
          }).
 -type msg()             :: #vmq_msg{}.
 
-<<<<<<< HEAD
 -type subscription() :: {topic(), subinfo()}.
 -define(INTERNAL_CLIENT_ID, '$vmq_internal_client_id').
 
@@ -33,29 +32,16 @@
 %% *real* MQTT reason codes.
 -define(DISCONNECT_KEEP_ALIVE,    disconnect_keep_alive).
 -define(DISCONNECT_MIGRATION,     disconnect_migration).
+-define(CLIENT_DISCONNECT,        mqtt_client_disconnect).
 
 -type disconnect_reasons() ::
         ?NOT_AUTHORIZED |
-=======
-%% TODO: these definitions should probably be moved somewhere else.
--define(SESSION_TAKEN_OVER,       session_taken_over).
--define(NORMAL_DISCONNECT,        normal_disconnect).
--define(ADMINISTRATIVE_ACTION,    administrative_action).
--define(DISCONNECT_KEEP_ALIVE,    disconnect_keep_alive).
--define(DISCONNECT_MIGRATION,     disconnect_migration).
--define(CLIENT_DISCONNECT,        mqtt_client_disconnect).
-
--type disconnect_reasons() ::
->>>>>>> c0a49f1e
         ?NORMAL_DISCONNECT |
         ?SESSION_TAKEN_OVER |
         ?ADMINISTRATIVE_ACTION |
         ?DISCONNECT_KEEP_ALIVE |
         ?DISCONNECT_MIGRATION |
-<<<<<<< HEAD
         ?BAD_AUTHENTICATION_METHOD |
         ?PROTOCOL_ERROR |
-        ?RECEIVE_MAX_EXCEEDED.
-=======
-        ?CLIENT_DISCONNECT.
->>>>>>> c0a49f1e
+        ?RECEIVE_MAX_EXCEEDED |
+        ?CLIENT_DISCONNECT.