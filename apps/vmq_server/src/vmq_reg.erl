--- conflicted
+++ resolved
@@ -747,10 +747,6 @@
             {ok, vmq_queue:status(QPid)}
     end.
 
-<<<<<<< HEAD
-=======
-
->>>>>>> c0a49f1e
 %% retain, pre-versioning
 %% {MPTopic, MsgOrDeleted}
 %% future version:
