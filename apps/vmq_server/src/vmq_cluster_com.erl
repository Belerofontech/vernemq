%% Copyright 2018 Erlio GmbH Basel Switzerland (http://erl.io)
%%
%% Licensed under the Apache License, Version 2.0 (the "License");
%% you may not use this file except in compliance with the License.
%% You may obtain a copy of the License at
%%
%%     http://www.apache.org/licenses/LICENSE-2.0
%%
%% Unless required by applicable law or agreed to in writing, software
%% distributed under the License is distributed on an "AS IS" BASIS,
%% WITHOUT WARRANTIES OR CONDITIONS OF ANY KIND, either express or implied.
%% See the License for the specific language governing permissions and
%% limitations under the License.

-module(vmq_cluster_com).
-include("vmq_server.hrl").
-behaviour(ranch_protocol).

%% API.
-export([start_link/4]).

-export([init/4,
         loop/1]).

%% exported for testing
-export([to_vmq_msg/1]).

-record(st, {socket,
             buffer= <<>>,
             parser_state,
             reg_view,
             proto_tag,
             pending=[],
             throttled=false,
             bytes_recv={os:timestamp(), 0}}).

%% API.
start_link(Ref, Socket, Transport, Opts) ->
    Pid = proc_lib:spawn_link(?MODULE, init, [Ref, Socket, Transport, Opts]),
    {ok, Pid}.

init(Ref, Socket, Transport, _Opts) ->
    ok = ranch:accept_ack(Ref),

    RegView = vmq_config:get_env(default_reg_view, vmq_reg_trie),

    process_flag(trap_exit, true),
    MaskedSocket = mask_socket(Transport, Socket),
    %% tune buffer sizes
    {ok, BufSizes} = getopts(MaskedSocket, [sndbuf, recbuf, buffer]),
    BufSize = lists:max([Sz || {_, Sz} <- BufSizes]),
    setopts(MaskedSocket, [{buffer, BufSize}]),
    case active_once(MaskedSocket) of
        ok ->
            loop(#st{socket=MaskedSocket, reg_view=RegView,
                     proto_tag=proto_tag(Transport)});
        {error, Reason} ->
            exit(Reason)
    end.

proto_tag(ranch_tcp) -> {tcp, tcp_closed, tcp_error};
proto_tag(ranch_ssl) -> {ssl, ssl_closed, ssl_error}.

mask_socket(ranch_tcp, Socket) -> Socket;
mask_socket(ranch_ssl, Socket) -> {ssl, Socket}.

loop(#st{} = State) ->
    receive
        M ->
            loop(handle_message(M, State))
    end;
loop({exit, Reason, _State}) ->
    case Reason of
        shutdown -> ok;
        normal -> ok;
        _ ->
            lager:warning("terminate due to ~p", [Reason])
    end.

active_once({ssl, Socket}) ->
    ssl:setopts(Socket, [{active, once}]);
active_once(Socket) ->
    inet:setopts(Socket, [{active, once}]).

getopts({ssl, Socket}, Opts) ->
    ssl:getopts(Socket, Opts);
getopts(Socket, Opts) ->
    inet:getopts(Socket, Opts).

setopts({ssl, Socket}, Opts) ->
    ssl:setopts(Socket, Opts);
setopts(Socket, Opts) ->
    inet:setopts(Socket, Opts).

handle_message({Proto, _, Data}, #st{socket=Socket,
                                     parser_state=ParserState,
                                     proto_tag={Proto, _, _},
                                     bytes_recv={{M, S, _}, V}} = State) ->
    case process_bytes(Data, ParserState, State) of
        {ok, NewParserState} ->
            case active_once(Socket) of
                ok ->
                    L = byte_size(Data),
                    NewBytesRecv =
                    case os:timestamp() of
                        {M, S, _} = TS ->
                            {TS, V + L};
                        TS ->
                            _ = vmq_metrics:incr_cluster_bytes_received(V + L),
                            {TS, 0}
                    end,
                    State#st{parser_state=NewParserState, bytes_recv=NewBytesRecv};
                {error, _InetError} ->
                    %% Socket has a problem (most possibly closed)
                    %% ther's not much we can do right now.
                    %% let's go down, and let the remote node
                    %% reconnect!
                    {exit, normal, State}
            end;
        {error, Reason} ->
            {exit, Reason, State}
    end;
handle_message({ProtoClosed, _}, #st{proto_tag={_, ProtoClosed, _}} = State) ->
    %% we regard a tcp_closed as 'normal'
    {exit, normal, State};
handle_message({ProtoErr, _, Error}, #st{proto_tag={_, _, ProtoErr}} = State) ->
    {exit, Error, State};
handle_message({'DOWN', _, process, _ClusterNodePid, Reason}, State) ->
    {exit, Reason, State}.

process_bytes(<<"vmq-connect", L:32, BNodeName:L/binary, Rest/binary>>, undefined, St) ->
    NodeName = binary_to_term(BNodeName),
    case vmq_cluster_node_sup:get_cluster_node(NodeName) of
        {ok, ClusterNodePid} ->
            monitor(process, ClusterNodePid),
            process_bytes(Rest, <<>>, St);
        {error, not_found} ->
            lager:debug("connect request from unknown cluster node ~p", [NodeName]),
            {error, remote_node_not_available}
    end;
process_bytes(Bytes, Buffer, St) ->
    NewBuffer = <<Buffer/binary, Bytes/binary>>,
    case NewBuffer of
        <<"vmq-send", L:32, BFrames:L/binary, Rest/binary>> ->
            process(BFrames, St),
            process_bytes(Rest, <<>>, St);
        _ ->
            %% if we have received something else than "vmq-send" we
            %% will buffer everything unbounded forever and ever!
            {ok, NewBuffer}
    end.

process(<<"msg", L:32, Bin:L/binary, Rest/binary>>, St) ->
    #vmq_msg{mountpoint=MP,
             routing_key=Topic} = Msg = to_vmq_msg(binary_to_term(Bin)),
<<<<<<< HEAD
    _ = vmq_reg_view:fold(St#st.reg_view, {MP, ?INTERNAL_CLIENT_ID}, Topic, fun publish/3, {Msg, undefined}),
=======
    _ = vmq_reg_view:fold(St#st.reg_view, MP, Topic, fun publish/2, {Msg, undefined}),
>>>>>>> c0a49f1e
    process(Rest, St);
process(<<"enq", L:32, Bin:L/binary, Rest/binary>>, St) ->
    case binary_to_term(Bin) of
        {CallerPid, Ref, {enqueue, QueuePid, Msgs}} ->
            %% enqueue in own process context
            %% to ensure that this won't block
            %% the cluster communication.
            spawn(fun() ->
                          try
                              Reply = vmq_queue:enqueue_many(QueuePid, to_vmq_msgs(Msgs)),
                              CallerPid ! {Ref, Reply}
                          catch
                              _:_ ->
                                  CallerPid ! {Ref, {error, cant_remote_enqueue}}
                          end
                  end);
        {CallerPid, Ref, {enqueue_many, SubscriberId, Msgs, Opts}} ->
            %% enqueue in own process context
            %% to ensure that this won't block
            %% the cluster communication.
            spawn(fun() ->
                          try
                              case vmq_queue_sup_sup:get_queue_pid(SubscriberId) of
                                  QueuePid when is_pid(QueuePid) ->
                                      Reply = vmq_queue:enqueue_many(QueuePid, Msgs, Opts),
                                      CallerPid ! {Ref, Reply}
                              end
                          catch
                              _:_ ->
                                  CallerPid ! {Ref, {error, cant_remote_enqueue}}
                          end
                  end);
        Unknown ->
            lager:warning("unknown enqueue message: ~p", [Unknown])
    end,
    process(Rest, St);
process(<<>>, _) -> ok;
process(<<Cmd:3/binary, L:32, _:L/binary, Rest/binary>>, St) ->
    lager:warning("unknown message: ~p", [Cmd]),
    process(Rest, St).

publish({_, _} = SubscriberIdAndSubInfo, From, Msg) ->
    vmq_reg:publish(SubscriberIdAndSubInfo, From, Msg);
publish(_Node, _, Msg) ->
    %% we ignore remote subscriptions, they are already covered
    %% by original publisher
    Msg.

to_vmq_msgs(Msgs) ->
    lists:map(
      fun({deliver, QoS, Msg}) ->
              {deliver, QoS, to_vmq_msg(Msg)}
      end, Msgs).

%% @private
to_vmq_msg(#vmq_msg{} = Msg) ->
    Msg;
<<<<<<< HEAD
to_vmq_msg({vmq_msg, MsgRef, RoutingKey, Payload,
            Retain, Dup, QoS, Mountpoint, Persisted,
            SGPolicy}) ->
    %% Pre-MQTT5 msg record. Fill in the missing ones.
    #vmq_msg{
       msg_ref = MsgRef,
       routing_key = RoutingKey,
       payload = Payload,
       retain = Retain,
       dup = Dup,
       qos = QoS,
       mountpoint = Mountpoint,
       persisted = Persisted,
       sg_policy = SGPolicy,
       properties = #{},
       expiry_ts = undefined
      };
to_vmq_msg(InMsg) when is_tuple(InMsg),
                       size(InMsg) > size(#vmq_msg{}) ->
    %% Msg has more fields than the current vmq_msg record. Strip away
    %% the ones we don't know.
=======
to_vmq_msg(InMsg) when is_tuple(InMsg) ->
    %% we have a msg with unknown elements. As we don't know
    %% how to handle those we strip them away and fill the
    %% rest into the `vmq_msg` record we know.
>>>>>>> c0a49f1e
    #vmq_msg{
       msg_ref = element(2, InMsg),
       routing_key = element(3, InMsg),
       payload = element(4, InMsg),
       retain = element(5, InMsg),
       dup = element(6, InMsg),
       qos = element(7, InMsg),
       mountpoint = element(8, InMsg),
       persisted = element(9, InMsg),
<<<<<<< HEAD
       sg_policy = element(10, InMsg),
       properties = element(11, InMsg),
       expiry_ts = element(12, InMsg)
=======
       sg_policy = element(10, InMsg)
>>>>>>> c0a49f1e
      }.<|MERGE_RESOLUTION|>--- conflicted
+++ resolved
@@ -153,11 +153,7 @@
 process(<<"msg", L:32, Bin:L/binary, Rest/binary>>, St) ->
     #vmq_msg{mountpoint=MP,
              routing_key=Topic} = Msg = to_vmq_msg(binary_to_term(Bin)),
-<<<<<<< HEAD
     _ = vmq_reg_view:fold(St#st.reg_view, {MP, ?INTERNAL_CLIENT_ID}, Topic, fun publish/3, {Msg, undefined}),
-=======
-    _ = vmq_reg_view:fold(St#st.reg_view, MP, Topic, fun publish/2, {Msg, undefined}),
->>>>>>> c0a49f1e
     process(Rest, St);
 process(<<"enq", L:32, Bin:L/binary, Rest/binary>>, St) ->
     case binary_to_term(Bin) of
@@ -215,7 +211,6 @@
 %% @private
 to_vmq_msg(#vmq_msg{} = Msg) ->
     Msg;
-<<<<<<< HEAD
 to_vmq_msg({vmq_msg, MsgRef, RoutingKey, Payload,
             Retain, Dup, QoS, Mountpoint, Persisted,
             SGPolicy}) ->
@@ -235,14 +230,9 @@
       };
 to_vmq_msg(InMsg) when is_tuple(InMsg),
                        size(InMsg) > size(#vmq_msg{}) ->
-    %% Msg has more fields than the current vmq_msg record. Strip away
-    %% the ones we don't know.
-=======
-to_vmq_msg(InMsg) when is_tuple(InMsg) ->
     %% we have a msg with unknown elements. As we don't know
     %% how to handle those we strip them away and fill the
     %% rest into the `vmq_msg` record we know.
->>>>>>> c0a49f1e
     #vmq_msg{
        msg_ref = element(2, InMsg),
        routing_key = element(3, InMsg),
@@ -252,11 +242,7 @@
        qos = element(7, InMsg),
        mountpoint = element(8, InMsg),
        persisted = element(9, InMsg),
-<<<<<<< HEAD
        sg_policy = element(10, InMsg),
        properties = element(11, InMsg),
        expiry_ts = element(12, InMsg)
-=======
-       sg_policy = element(10, InMsg)
->>>>>>> c0a49f1e
       }.