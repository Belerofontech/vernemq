--- conflicted
+++ resolved
@@ -114,7 +114,7 @@
                      allow_unsubscribe=CAPUnsubscribe
                     },
     TraceFun = vmq_config:get_env(trace_fun, undefined),
-<<<<<<< HEAD
+    DOpts = set_defopt(suppress_lwt_on_session_takeover, false, #{}),
     maybe_initiate_trace(ConnectFrame, TraceFun),
     set_max_msg_size(MaxMessageSize),
 
@@ -137,6 +137,7 @@
                    cap_settings=CAPSettings,
                    reg_view=RegView,
                    allowed_protocol_versions=AllowedProtocolVersions,
+                   def_opts = DOpts,
                    trace_fun=TraceFun},
 
     case check_connect(ConnectFrame, State) of
@@ -144,27 +145,6 @@
         {NewState, Out} ->
             {{connected, set_last_time_active(true, NewState)}, Out}
     end.
-=======
-    DOpts = set_defopt(suppress_lwt_on_session_takeover, false, #{}),
-    TRef = vmq_mqtt_fsm_util:send_after(?CLOSE_AFTER, close_timeout),
-    set_max_msg_size(MaxMessageSize),
-    {wait_for_connect, #state{peer=Peer,
-                              upgrade_qos=UpgradeQoS,
-                              subscriber_id=SubscriberId,
-                              allow_anonymous=AllowAnonymous,
-                              shared_subscription_policy=SharedSubPolicy,
-                              max_inflight_messages=MaxInflightMsgs,
-                              max_message_rate=MaxMessageRate,
-                              username=PreAuthUser,
-                              max_client_id_size=MaxClientIdSize,
-                              keep_alive_tref=TRef,
-                              retry_interval=1000 * RetryInterval,
-                              cap_settings=CAPSettings,
-                              reg_view=RegView,
-                              allowed_protocol_versions=AllowedProtocolVersions,
-                              def_opts = DOpts,
-                              trace_fun=TraceFun}}.
->>>>>>> c0a49f1e
 
 data_in(Data, SessionState) when is_binary(Data) ->
     data_in(Data, SessionState, []).
@@ -326,30 +306,6 @@
             terminate(normal, State)
     end;
 connected(#mqtt_pubrel{message_id=MessageId}, State) ->
-<<<<<<< HEAD
-    #state{waiting_acks=WAcks, username=User, reg_view=RegView,
-           subscriber_id={_, ClientId}=SubscriberId, cap_settings=CAPSettings} = State,
-    %% qos2 flow
-    _ = vmq_metrics:incr_mqtt_pubrel_received(),
-    case maps:get({qos2, MessageId} , WAcks, not_found) of
-        {#mqtt_pubrec{}, #vmq_msg{routing_key=Topic, qos=QoS, payload=Payload,
-                                  retain=IsRetain} = Msg} ->
-            HookArgs = [User, SubscriberId, QoS, Topic, Payload, unflag(IsRetain)],
-            case on_publish_hook(vmq_reg:publish(CAPSettings#cap_settings.allow_publish, RegView, ClientId, Msg), HookArgs) of
-                ok ->
-                    {NewState, Msgs} =
-                    handle_waiting_msgs(
-                      State#state{
-                        waiting_acks=maps:remove({qos2, MessageId}, WAcks)}),
-                    _ = vmq_metrics:incr_mqtt_pubcomp_sent(),
-                    {NewState, [#mqtt_pubcomp{message_id=MessageId}|Msgs]};
-                {error, _Reason} ->
-                    %% cant publish due to overload or netsplit,
-                    %% client will retry
-                    _ = vmq_metrics:incr_mqtt_error_publish(),
-                    {State, []}
-            end;
-=======
     #state{waiting_acks=WAcks} = State,
     %% qos2 flow
     _ = vmq_metrics:incr_mqtt_pubrel_received(),
@@ -361,7 +317,6 @@
                 waiting_acks=maps:remove({qos2, MessageId}, WAcks)}),
             _ = vmq_metrics:incr_mqtt_pubcomp_sent(),
             {NewState, [#mqtt_pubcomp{message_id=MessageId}|Msgs]};
->>>>>>> c0a49f1e
         not_found ->
             %% already delivered OR we pretended that we delivered the message
             %% as required by 3.1 . Client expects a PUBCOMP
@@ -443,11 +398,7 @@
            retry_queue=RetryQueue} = State) ->
     {RetryFrames, NewRetryQueue} = handle_retry(RetryInterval, RetryQueue, WAcks),
     {State#state{retry_queue=NewRetryQueue}, RetryFrames};
-<<<<<<< HEAD
-connected({disconnect, _Reason}, State) ->
-=======
 connected({disconnect, Reason}, State) ->
->>>>>>> c0a49f1e
     lager:debug("stop due to disconnect", []),
     terminate(Reason, State);
 connected(check_keepalive, #state{last_time_active=Last, keep_alive=KeepAlive,
@@ -500,10 +451,6 @@
                 handle_waiting_acks_and_msgs(State)
         end,
     %% TODO: the counter update is missing the last will message
-<<<<<<< HEAD
-    maybe_publish_last_will(State),
-    {stop, Reason, []}.
-=======
     maybe_publish_last_will(State, Reason),
     {stop, terminate_reason(Reason), []}.
 
@@ -514,7 +461,6 @@
 terminate_reason(?DISCONNECT_KEEP_ALIVE) -> normal;
 terminate_reason(?CLIENT_DISCONNECT) -> normal;
 terminate_reason(Reason) ->  Reason.
->>>>>>> c0a49f1e
 
 %%%%%%%%%%%%%%%%%%%%%%%%%%%%%%%%%%%%%%%%%%%%%%%%%%%%%%%%%%%%%%%%%%%%%%%%%
 %%% internal
@@ -960,21 +906,10 @@
                                             Msg#vmq_msg{qos=NewQoS}, WAcks)}}
     end.
 
-<<<<<<< HEAD
--spec maybe_publish_last_will(state()) -> ok.
-maybe_publish_last_will(#state{will_msg=undefined}) -> ok;
-maybe_publish_last_will(#state{subscriber_id={_, ClientId}=SubscriberId, username=User,
-                               will_msg=Msg, reg_view=RegView, cap_settings=CAPSettings}) ->
-    #vmq_msg{qos=QoS, routing_key=Topic, payload=Payload, retain=IsRetain} = Msg,
-    HookArgs = [User, SubscriberId, QoS, Topic, Payload, IsRetain],
-    _ = on_publish_hook(vmq_reg:publish(CAPSettings#cap_settings.allow_publish,
-                                        RegView, ClientId, Msg), HookArgs),
-    ok.
-=======
 -spec maybe_publish_last_will(state(), any()) -> ok.
 maybe_publish_last_will(_, ?CLIENT_DISCONNECT) -> ok;
 maybe_publish_last_will(#state{will_msg=undefined}, _) -> ok;
-maybe_publish_last_will(#state{subscriber_id=SubscriberId, username=User,
+maybe_publish_last_will(#state{subscriber_id={_, ClientId}=SubscriberId, username=User,
                                will_msg=Msg, reg_view=RegView, cap_settings=CAPSettings,
                                def_opts=DOpts},
                         Reason) ->
@@ -983,7 +918,7 @@
             #vmq_msg{qos=QoS, routing_key=Topic, payload=Payload, retain=IsRetain} = Msg,
             HookArgs = [User, SubscriberId, QoS, Topic, Payload, IsRetain],
             _ = on_publish_hook(vmq_reg:publish(CAPSettings#cap_settings.allow_publish,
-                                                RegView, Msg), HookArgs),
+                                                RegView, ClientId, Msg), HookArgs),
             ok;
         true -> ok
     end.
@@ -992,7 +927,6 @@
     true;
 suppress_lwt(_Reason, _DOpts) ->
     false.
->>>>>>> c0a49f1e
 
 -spec check_in_flight(state()) -> boolean().
 check_in_flight(#state{waiting_acks=WAcks, max_inflight_messages=Max}) ->
