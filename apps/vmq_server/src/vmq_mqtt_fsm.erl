%% Copyright 2018 Erlio GmbH Basel Switzerland (http://erl.io)
%%
%% Licensed under the Apache License, Version 2.0 (the "License");
%% you may not use this file except in compliance with the License.
%% You may obtain a copy of the License at
%%
%%     http://www.apache.org/licenses/LICENSE-2.0
%%
%% Unless required by applicable law or agreed to in writing, software
%% distributed under the License is distributed on an "AS IS" BASIS,
%% WITHOUT WARRANTIES OR CONDITIONS OF ANY KIND, either express or implied.
%% See the License for the specific language governing permissions and
%% limitations under the License.

-module(vmq_mqtt_fsm).
-include_lib("vmq_commons/include/vmq_types.hrl").
-include("vmq_server.hrl").
-include("vmq_metrics.hrl").


-export([init/3,
         data_in/2,
         msg_in/2,
         info/2]).

<<<<<<< HEAD
-define(CLOSE_AFTER, 5000).

-define(IS_PROTO_4(X), X =:= 4; X =:= 132).
-define(IS_PROTO_3(X), X =:= 3; X =:= 131).
-define(IS_BRIDGE(X), X =:= 131; X =:= 132).

=======
>>>>>>> 57fa908a
-type timestamp() :: {non_neg_integer(), non_neg_integer(), non_neg_integer()}.

-record(cap_settings, {
         allow_register = false    :: boolean(),
         allow_publish = false     :: boolean(),
         allow_subscribe = false   :: boolean(),
         allow_unsubscribe = false   :: boolean()
         }).
-type cap_settings() :: #cap_settings{}.

-record(state, {
          %% mqtt layer requirements
          next_msg_id=undefined             :: undefined | msg_id(),
          subscriber_id                     :: undefined | subscriber_id() | {mountpoint(), undefined},
          will_msg                          :: undefined | msg(),
          waiting_acks=maps:new()           :: map(),
          waiting_msgs=[]                   :: list(),
          %% auth backend requirement
          peer                              :: peer(),
          username                          :: undefined | username() |
                                               {preauth, string() | undefined},
          keep_alive                        :: undefined | non_neg_integer(),
          keep_alive_tref                   :: undefined | reference(),
          retry_queue=queue:new()           :: queue:queue(),
          clean_session=false               :: flag(),
          proto_ver                         :: undefined | pos_integer(),
          queue_pid                         :: pid() | undefined,

          last_time_active=os:timestamp()   :: timestamp(),
          last_trigger=os:timestamp()       :: timestamp(),

          %% config
          allow_anonymous=false             :: boolean(),
          max_client_id_size=100            :: non_neg_integer(),

          %% changeable by auth_on_register
          shared_subscription_policy=prefer_local :: shared_sub_policy(),
          max_inflight_messages=20          :: non_neg_integer(), %% 0 means unlimited
          max_message_rate=0                :: non_neg_integer(), %% 0 means unlimited
          retry_interval=20000              :: pos_integer(),
          upgrade_qos=false                 :: boolean(),
          reg_view=vmq_reg_trie             :: atom(),
          cap_settings=#cap_settings{}      :: cap_settings(),

          %% flags and settings which have a non-default value if
          %% present and default value if not present.
          def_opts                          :: map(),

          trace_fun                         :: undefined | any() %% TODO
         }).

-define(COORDINATE_REGISTRATIONS, true).

-type state() :: #state{}.
-define(state_val(Key, Args, State), prop_val(Key, Args, State#state.Key)).
-define(cap_val(Key, Args, State), prop_val(Key, Args, CAPSettings#cap_settings.Key)).

init(Peer, Opts, #mqtt_connect{keep_alive=KeepAlive,
                               proto_ver=ProtoVer} = ConnectFrame) ->
    rand:seed(exsplus, os:timestamp()),
    MountPoint = proplists:get_value(mountpoint, Opts, ""),
    SubscriberId = {string:strip(MountPoint, right, $/), undefined},
    AllowedProtocolVersions = proplists:get_value(allowed_protocol_versions,
                                                  Opts),

    PreAuthUser =
    case lists:keyfind(preauth, 1, Opts) of
        false -> undefined;
        {_, undefined} -> undefined;
        {_, PreAuth} -> {preauth, PreAuth}
    end,
    AllowAnonymous = vmq_config:get_env(allow_anonymous, false),
    SharedSubPolicy = vmq_config:get_env(shared_subscription_policy, prefer_local),
    MaxClientIdSize = vmq_config:get_env(max_client_id_size, 23),
    RetryInterval = vmq_config:get_env(retry_interval, 20),
    MaxInflightMsgs = vmq_config:get_env(max_inflight_messages, 20),
    MaxMessageSize = vmq_config:get_env(max_message_size, 0),
    MaxMessageRate = vmq_config:get_env(max_message_rate, 0),
    UpgradeQoS = vmq_config:get_env(upgrade_outgoing_qos, false),
    RegView = vmq_config:get_env(default_reg_view, vmq_reg_trie),
    CAPRegister = vmq_config:get_env(allow_register_during_netsplit, false),
    CAPPublish = vmq_config:get_env(allow_publish_during_netsplit, false),
    CAPSubscribe= vmq_config:get_env(allow_subscribe_during_netsplit, false),
    CAPUnsubscribe= vmq_config:get_env(allow_unsubscribe_during_netsplit, false),
    CAPSettings = #cap_settings{
                     allow_register=CAPRegister,
                     allow_publish=CAPPublish,
                     allow_subscribe=CAPSubscribe,
                     allow_unsubscribe=CAPUnsubscribe
                    },
    TraceFun = vmq_config:get_env(trace_fun, undefined),
    DOpts0 = set_defopt(suppress_lwt_on_session_takeover, false, #{}),
    DOpts1 = set_defopt(coordinate_registrations, ?COORDINATE_REGISTRATIONS, DOpts0),

<<<<<<< HEAD
    maybe_initiate_trace(ConnectFrame, TraceFun),
=======
    ConnectTimeout = vmq_config:get_env(connect_timeout, 5000),
    TRef = vmq_mqtt_fsm_util:send_after(ConnectTimeout, close_timeout),
>>>>>>> 57fa908a
    set_max_msg_size(MaxMessageSize),

    _ = vmq_metrics:incr_mqtt_connect_received(),
    %% the client is allowed "grace" of a half a time period
    set_keepalive_check_timer(KeepAlive),

    State = #state{peer=Peer,
                   upgrade_qos=UpgradeQoS,
                   subscriber_id=SubscriberId,
                   allow_anonymous=AllowAnonymous,
                   shared_subscription_policy=SharedSubPolicy,
                   max_inflight_messages=MaxInflightMsgs,
                   max_message_rate=MaxMessageRate,
                   username=PreAuthUser,
                   max_client_id_size=MaxClientIdSize,
                   keep_alive=KeepAlive,
                   keep_alive_tref=undefined,
                   retry_interval=1000 * RetryInterval,
                   cap_settings=CAPSettings,
                   reg_view=RegView,
                   def_opts = DOpts1,
                   trace_fun=TraceFun},

    case lists:member(ProtoVer, AllowedProtocolVersions) of
        true ->
            case check_connect(ConnectFrame, State) of
                {stop, Reason, Out} -> {stop, Reason, serialise([Out])};
                {NewState, Out} ->
                    {{connected, set_last_time_active(true, NewState)}, serialise([Out])};
                {NewState, Out, _SessCtrl} ->
                    {{connected, set_last_time_active(true, NewState)}, serialise([Out])}
            end;
        false ->
            lager:warning("invalid protocol version for ~p ~p",
                          [SubscriberId, ProtoVer]),
            {stop, normal, Data} = connack_terminate(?CONNACK_PROTO_VER, State),
            {stop, normal, serialise([Data])}
    end.

data_in(Data, SessionState) when is_binary(Data) ->
    data_in(Data, SessionState, []).

data_in(Data, SessionState, OutAcc) ->
    case vmq_parser:parse(Data, max_msg_size()) of
        more ->
            {ok, SessionState, Data, serialise(OutAcc)};
        {error, packet_exceeds_max_size} = E ->
            _ = vmq_metrics:incr_mqtt_error_invalid_msg_size(),
            E;
        {error, Reason} ->
            {error, Reason, serialise(OutAcc)};
        {Frame, Rest} ->
            case in(Frame, SessionState, true) of
                {stop, Reason, Out} ->
                    {stop, Reason, serialise([Out|OutAcc])};
                {NewSessionState, {throttle, MS, Out}} ->
                    {throttle, MS, NewSessionState, Rest, serialise([Out|OutAcc])};
                {NewSessionState, Out} when byte_size(Rest) == 0 ->
                    %% optimization
                    {ok, NewSessionState, Rest, serialise([Out|OutAcc])};
                {NewSessionState, Out} ->
                    data_in(Rest, NewSessionState, [Out|OutAcc])
            end
    end.

msg_in(Msg, SessionState) ->
   case in(Msg, SessionState, false) of
       {stop, Reason, Out} ->
           {stop, Reason, serialise([Out])};
       {NewSessionState, {throttle, _, Out}} ->
           %% we ignore throttling for the internal message flow
           {ok, NewSessionState, serialise([Out])};
       {NewSessionState, Out} ->
           {ok, NewSessionState, serialise([Out])}
   end.

%%% init --> | connected | --> terminate
in(Msg, {connected, State}, IsData) ->
    case connected(Msg, State) of
        {stop, _, _} = R -> R;
        {NewState, Out} ->
            {{connected, set_last_time_active(IsData, NewState)}, Out}
    end.

serialise(Frames) ->
    serialise(Frames, []).

serialise([], Acc) -> Acc;
serialise([[]|Frames], Acc) ->
    serialise(Frames, Acc);
serialise([[B|T]|Frames], Acc) when is_binary(B) ->
    serialise([T|Frames], [B|Acc]);
serialise([[F|T]|Frames], Acc) ->
    serialise([T|Frames], [vmq_parser:serialise(F)|Acc]).

maybe_initiate_trace(_Frame, undefined) ->
    ok;
maybe_initiate_trace(Frame, TraceFun) ->
    TraceFun(self(), Frame).

-spec connected(mqtt_frame(), state()) ->
    {state(), [mqtt_frame() | binary()]} |
    {state(), {throttle, duration_ms(), [mqtt_frame() | binary()]}} |
    {stop, any(), [mqtt_frame() | binary()]}.
connected(#mqtt_publish{message_id=MessageId, topic=Topic,
                        qos=QoS, retain=IsRetain,
                        payload=Payload},
          #state{subscriber_id={MountPoint,_},
                 shared_subscription_policy=SGPolicy} = State) ->
    %% we disallow Publishes on Topics prefixed with '$'
    %% this allows us to use such prefixes for e.g. '$SYS' Tree
    _ = vmq_metrics:incr_mqtt_publish_received(),
    Ret =
    case Topic of
        [<<"$", _/binary>> |_] ->
            %% $SYS
            [];
        _ ->
            Msg = #vmq_msg{routing_key=Topic,
                           payload=Payload,
                           retain=unflag(IsRetain),
                           qos=QoS,
                           mountpoint=MountPoint,
                           msg_ref=vmq_mqtt_fsm_util:msg_ref(),
                           sg_policy=SGPolicy},
            dispatch_publish(QoS, MessageId, Msg, State)
    end,
    case Ret of
        {error, not_allowed} ->
            terminate(publish_not_authorized_3_1_1, State);
        Out when is_list(Out) ->
            case do_throttle(#{}, State) of
                false ->
                    {State, Out};
                ThrottleMs when is_integer(ThrottleMs) ->
                    {State, {throttle, ThrottleMs, Out}}
            end;
        {Out, SessCtrl} when is_list(Out), is_map(SessCtrl) ->
            case do_throttle(SessCtrl, State) of
                false ->
                    {State, Out};
                ThrottleMs when is_integer(ThrottleMs) ->
                    {State, {throttle, ThrottleMs, Out}}
            end;
        {NewState, Out, SessCtrl} when is_list(Out), is_map(SessCtrl) ->
            case do_throttle(SessCtrl, State) of
                false ->
                    {NewState, Out};
                ThrottleMs when is_integer(ThrottleMs) ->
                    {NewState, {throttle, ThrottleMs, Out}}
            end
    end;
connected({mail, QPid, new_data}, #state{queue_pid=QPid} = State) ->
    vmq_queue:active(QPid),
    {State, []};
connected({mail, QPid, Msgs, _, Dropped},
          #state{subscriber_id=SubscriberId, queue_pid=QPid,
                 waiting_msgs=Waiting} = State) ->
    NewState =
    case Dropped > 0 of
        true ->
            lager:warning("subscriber ~p dropped ~p messages",
                          [SubscriberId, Dropped]),
            State;
        false ->
            State
    end,
    {NewState2, Out} =
    case handle_messages(Msgs, [], 0, NewState, Waiting) of
        {NewState1, HandledMsgs, []} ->
            vmq_queue:notify(QPid),
            {NewState1, HandledMsgs};
        {NewState1, HandledMsgs, NewWaiting} ->
            %% messages aren't delivered (yet) but are queued in this process
            %% we tell the queue to get rid of them
            vmq_queue:notify_recv(QPid),
            %% we call vmq_queue:notify as soon as
            %% the check_in_flight returns true again
            %% SEE: Comment in handle_waiting_msgs function.
            {NewState1#state{waiting_msgs=NewWaiting}, HandledMsgs}
    end,
    {NewState2, Out};
connected(#mqtt_puback{message_id=MessageId}, #state{waiting_acks=WAcks} = State) ->
    %% qos1 flow
    _ = vmq_metrics:incr_mqtt_puback_received(),
    case maps:get(MessageId, WAcks, not_found) of
        #vmq_msg{} ->
            handle_waiting_msgs(State#state{waiting_acks=maps:remove(MessageId, WAcks)});
        not_found ->
            _ = vmq_metrics:incr_mqtt_error_invalid_puback(),
            {State, []}
    end;
connected(#mqtt_pubrec{message_id=MessageId}, State) ->
    #state{waiting_acks=WAcks, retry_interval=RetryInterval,
           retry_queue=RetryQueue} = State,
    %% qos2 flow
    _ = vmq_metrics:incr_mqtt_pubrec_received(),
    case maps:get(MessageId, WAcks, not_found) of
        #vmq_msg{} ->
            PubRelFrame = #mqtt_pubrel{message_id=MessageId},
            _ = vmq_metrics:incr_mqtt_pubrel_sent(),
            {State#state{
               retry_queue=set_retry(pubrel, MessageId, RetryInterval, RetryQueue),
               waiting_acks=maps:update(MessageId, PubRelFrame, WAcks)},
            [PubRelFrame]};
        #mqtt_pubrel{message_id=MessageId} = PubRelFrame ->
            %% handle PUBREC retries from the client.
            _ = vmq_metrics:incr_mqtt_pubrel_sent(),
            {State, [PubRelFrame]};
        not_found ->
            lager:debug("stopped connected session, due to unknown qos2 pubrec ~p", [MessageId]),
            _ = vmq_metrics:incr_mqtt_error_invalid_pubrec(),
            terminate(normal, State)
    end;
connected(#mqtt_pubrel{message_id=MessageId}, State) ->
    #state{waiting_acks=WAcks} = State,
    %% qos2 flow
    _ = vmq_metrics:incr_mqtt_pubrel_received(),
    case maps:get({qos2, MessageId} , WAcks, not_found) of
        #mqtt_pubrec{} ->
            {NewState, Msgs} =
            handle_waiting_msgs(
              State#state{
                waiting_acks=maps:remove({qos2, MessageId}, WAcks)}),
            _ = vmq_metrics:incr_mqtt_pubcomp_sent(),
            {NewState, [#mqtt_pubcomp{message_id=MessageId}|Msgs]};
        not_found ->
            %% already delivered OR we pretended that we delivered the message
            %% as required by 3.1 . Client expects a PUBCOMP
            {State, [#mqtt_pubcomp{message_id=MessageId}]}
    end;
connected(#mqtt_pubcomp{message_id=MessageId}, State) ->
    #state{waiting_acks=WAcks} = State,
    %% qos2 flow
    _ = vmq_metrics:incr_mqtt_pubcomp_received(),
    case maps:get(MessageId, WAcks, not_found) of
        #mqtt_pubrel{} ->
            handle_waiting_msgs(State#state{
                                  waiting_acks=maps:remove(MessageId, WAcks)});
        not_found -> % error or wrong waiting_ack, definitely not well behaving client
            lager:debug("stopped connected session, due to qos2 pubrel missing ~p", [MessageId]),
            _ = vmq_metrics:incr_mqtt_error_invalid_pubcomp(),
            terminate(normal, State)
    end;
connected(#mqtt_subscribe{message_id=MessageId, topics=Topics},
          #state{proto_ver = ProtoVer} = State) ->
    #state{subscriber_id=SubscriberId, username=User,
           cap_settings=CAPSettings} = State,
    _ = vmq_metrics:incr_mqtt_subscribe_received(),
    OnAuthSuccess =
        fun(_User, _SubscriberId, MaybeChangedTopics) ->
                SubTopics = subtopics(MaybeChangedTopics, ProtoVer),
                case vmq_reg:subscribe(CAPSettings#cap_settings.allow_subscribe, SubscriberId, SubTopics) of
                    {ok, _} = Res ->
                        vmq_plugin:all(on_subscribe, [User, SubscriberId, MaybeChangedTopics]),
                        Res;
                    Res -> Res
                end
        end,
    case auth_on_subscribe(User, SubscriberId, Topics, OnAuthSuccess) of
        {ok, QoSs} ->
            Frame = #mqtt_suback{message_id=MessageId, qos_table=QoSs},
            _ = vmq_metrics:incr_mqtt_suback_sent(),
            {State, [Frame]};
        {error, not_allowed} ->
            %% allow the parser to add the 0x80 Failure return code
            QoSs = [not_allowed || _ <- Topics],
            Frame = #mqtt_suback{message_id=MessageId, qos_table=QoSs},
            _ = vmq_metrics:incr_mqtt_error_auth_subscribe(),
            {State, [Frame]};
        {error, _Reason} ->
            %% cant subscribe due to overload or netsplit,
            %% Subscribe uses QoS 1 so the client will retry
            _ = vmq_metrics:incr_mqtt_error_subscribe(),
            {State, []}
    end;
connected(#mqtt_unsubscribe{message_id=MessageId, topics=Topics}, State) ->
    #state{subscriber_id=SubscriberId, username=User,
           cap_settings=CAPSettings} = State,
    _ = vmq_metrics:incr_mqtt_unsubscribe_received(),
    OnSuccess =
        fun(_SubscriberId, MaybeChangedTopics) ->
                vmq_reg:unsubscribe(CAPSettings#cap_settings.allow_unsubscribe, SubscriberId, MaybeChangedTopics)
        end,
    case unsubscribe(User, SubscriberId, Topics, OnSuccess) of
        ok ->
            Frame = #mqtt_unsuback{message_id=MessageId},
            _ = vmq_metrics:incr_mqtt_unsuback_sent(),
            {State, [Frame]};
        {error, _Reason} ->
            %% cant unsubscribe due to overload or netsplit,
            %% Unsubscribe uses QoS 1 so the client will retry
            _ = vmq_metrics:incr_mqtt_error_unsubscribe(),
            {State, []}
    end;
connected(#mqtt_pingreq{}, State) ->
    _ = vmq_metrics:incr_mqtt_pingreq_received(),
    Frame = #mqtt_pingresp{},
    _ = vmq_metrics:incr_mqtt_pingresp_sent(),
    {State, [Frame]};
connected(#mqtt_disconnect{}, State) ->
    _ = vmq_metrics:incr_mqtt_disconnect_received(),
    terminate(mqtt_client_disconnect, State);
connected(retry,
    #state{waiting_acks=WAcks, retry_interval=RetryInterval,
           retry_queue=RetryQueue} = State) ->
    {RetryFrames, NewRetryQueue} = handle_retry(RetryInterval, RetryQueue, WAcks),
    {State#state{retry_queue=NewRetryQueue}, RetryFrames};
connected({disconnect, Reason}, State) ->
    lager:debug("stop due to disconnect", []),
    terminate(Reason, State);
connected(check_keepalive, #state{last_time_active=Last, keep_alive=KeepAlive,
                                  subscriber_id=SubscriberId, username=UserName} = State) ->
    Now = os:timestamp(),
    case timer:now_diff(Now, Last) > (1500000 * KeepAlive) of
        true ->
            lager:warning("client ~p with username ~p stopped due to keepalive expired", [SubscriberId, UserName]),
            _ = vmq_metrics:incr(?MQTT4_CLIENT_KEEPALIVE_EXPIRED),
            terminate(normal, State);
        false ->
            set_keepalive_check_timer(KeepAlive),
            {State, []}
    end;
connected({'DOWN', _MRef, process, QPid, Reason}, #state{queue_pid=QPid} = State) ->
    queue_down_terminate(Reason, State);
connected({info_req, {Ref, CallerPid}, InfoItems}, State) ->
    CallerPid ! {Ref, {ok, get_info_items(InfoItems, State)}},
    {State, []};
connected({Ref, ok}, State) when is_reference(Ref) ->
    %% Late arrival of ack after enqueueing to a remote
    %% queue.
    %%
    %% TODO: this should be cleaned up for 2.0 as changing this is
    %% likely backwards incompatible.
    {State, []};
connected({Ref, {error, cant_remote_enqueue}}, State) when is_reference(Ref) ->
    %% Late arrival of negative ack after enqueueing to a remote
    %% queue.
    %%
    %% TODO: this should be cleaned up for 2.0 as changing this is
    %% likely backwards incompatible.
    {State, []};
connected(close_timeout, State) ->
    %% Late arrival of the close_timeout that has been fired by vmq_mqtt_pre_init
    %% As we're in the connected state, it's ok to ignore this timeout
    {State, []};
connected(Unexpected, State) ->
    lager:warning("stopped connected session, due to unexpected frame type ~p", [Unexpected]),
    terminate({error, unexpected_message, Unexpected}, State).

connack_terminate(RC, _State) ->
    _ = vmq_metrics:incr({?MQTT4_CONNACK_SENT, RC}),
    {stop, normal, [#mqtt_connack{session_present=false, return_code=RC}]}.

queue_down_terminate(shutdown, State) ->
    terminate(normal, State);
queue_down_terminate(Reason, #state{queue_pid=QPid} = State) ->
    terminate({error, {queue_down, QPid, Reason}}, State).

terminate(Reason, #state{clean_session=CleanSession} = State) ->
    _ = case CleanSession of
            true -> ok;
            false ->
                handle_waiting_acks_and_msgs(State)
        end,
    %% TODO: the counter update is missing the last will message
    maybe_publish_last_will(State, Reason),
    {stop, terminate_reason(Reason), []}.

terminate_reason(publish_not_authorized_3_1_1) -> normal;
terminate_reason(Reason) ->  vmq_mqtt_fsm_util:terminate_reason(Reason).

%%%%%%%%%%%%%%%%%%%%%%%%%%%%%%%%%%%%%%%%%%%%%%%%%%%%%%%%%%%%%%%%%%%%%%%%%
%%% internal
%%%%%%%%%%%%%%%%%%%%%%%%%%%%%%%%%%%%%%%%%%%%%%%%%%%%%%%%%%%%%%%%%%%%%%%%%

check_connect(#mqtt_connect{proto_ver=Ver, clean_session=CleanSession} = F, State) ->
    CCleanSession = unflag(CleanSession),
    check_client_id(F, State#state{clean_session=CCleanSession, proto_ver=Ver}).

check_client_id(#mqtt_connect{} = Frame,
                #state{username={preauth, UserNameFromCert}} = State) ->
    check_client_id(Frame#mqtt_connect{username=UserNameFromCert},
                    State#state{username=UserNameFromCert});

check_client_id(#mqtt_connect{client_id= <<>>, proto_ver=Ver} = F, State) when ?IS_PROTO_4(Ver) ->
    %% [MQTT-3.1.3-8]
    %% If the Client supplies a zero-byte ClientId with CleanSession set to 0,
    %% the Server MUST respond to the >CONNECT Packet with a CONNACK return
    %% code 0x02 (Identifier rejected) and then close the Network
    case State#state.clean_session of
        false ->
            connack_terminate(?CONNACK_INVALID_ID, State);
        true ->
            RandomClientId = random_client_id(),
            {MountPoint, _} = State#state.subscriber_id,
            SubscriberId = {MountPoint, RandomClientId},
            check_user(F#mqtt_connect{client_id=RandomClientId},
                       State#state{subscriber_id=SubscriberId})
    end;
check_client_id(#mqtt_connect{client_id= <<>>, proto_ver=Ver}, State) when ?IS_PROTO_3(Ver) ->
    lager:warning("empty client id not allowed in mqttv3 ~p",
                [State#state.subscriber_id]),
    connack_terminate(?CONNACK_INVALID_ID, State);
check_client_id(#mqtt_connect{client_id=ClientId} = F,
                #state{max_client_id_size=S} = State)
  when byte_size(ClientId) =< S ->
    {MountPoint, _} = State#state.subscriber_id,
    SubscriberId = {MountPoint, ClientId},
    check_user(F, State#state{subscriber_id=SubscriberId});
check_client_id(#mqtt_connect{client_id=Id}, State) ->
    lager:warning("invalid client id ~p", [Id]),
    connack_terminate(?CONNACK_INVALID_ID, State).

check_user(#mqtt_connect{username=User, password=Password} = F, State) ->
    case State#state.allow_anonymous of
        false ->
            case auth_on_register(Password, State#state{username=User}) of
                {ok, QueueOpts, #state{peer=Peer, subscriber_id=SubscriberId, clean_session=CleanSession,
                                       cap_settings=CAPSettings, def_opts=DOpts} = State1} ->
                    CoordinateRegs = maps:get(coordinate_registrations, DOpts, ?COORDINATE_REGISTRATIONS),
                    case vmq_reg:register_subscriber(CAPSettings#cap_settings.allow_register, CoordinateRegs, SubscriberId, CleanSession, QueueOpts) of
                        {ok, #{session_present := SessionPresent,
                               initial_msg_id := MsgId,
                               queue_pid := QPid}} ->
                            monitor(process, QPid),
                            _ = vmq_plugin:all(on_register, [Peer, SubscriberId,
                                                             State1#state.username]),
                            State2 = State1#state{queue_pid=QPid, next_msg_id=MsgId},
                            check_will(F, SessionPresent, State2);
                        {error, Reason} ->
                            lager:warning("can't register client ~p with username ~p due to ~p",
                                          [SubscriberId, User, Reason]),
                            connack_terminate(?CONNACK_SERVER, State1)
                    end;
                {error, no_matching_hook_found} ->
                    lager:error("can't authenticate client ~p from ~s due to no_matching_hook_found",
                                [State#state.subscriber_id, peertoa(State#state.peer)]),
                    connack_terminate(?CONNACK_AUTH, State);
                {error, invalid_credentials} ->
                    lager:warning(
                      "can't authenticate client ~p from ~s due to invalid_credentials",
                      [State#state.subscriber_id, peertoa(State#state.peer)]),
                    connack_terminate(?CONNACK_CREDENTIALS, State);
                {error, Error} ->
                    %% can't authenticate due to other reason
                    lager:warning(
                      "can't authenticate client ~p from ~s due to ~p",
                      [State#state.subscriber_id, peertoa(State#state.peer), Error]),
                    connack_terminate(?CONNACK_AUTH, State)
            end;
        true ->
            #state{peer=Peer, subscriber_id=SubscriberId,
                   cap_settings=CAPSettings, clean_session=CleanSession,
                   def_opts=DOpts} = State,
            CoordinateRegs = maps:get(coordinate_registrations, DOpts, ?COORDINATE_REGISTRATIONS),
            case vmq_reg:register_subscriber(CAPSettings#cap_settings.allow_register, CoordinateRegs, SubscriberId, CleanSession, queue_opts(State, [])) of
                {ok, #{session_present := SessionPresent,
                       initial_msg_id := MsgId,
                       queue_pid := QPid}} ->
                    monitor(process, QPid),
                    _ = vmq_plugin:all(on_register, [Peer, SubscriberId, User]),
                    check_will(F, SessionPresent, State#state{queue_pid=QPid, username=User, next_msg_id=MsgId});
                {error, Reason} ->
                    lager:warning("can't register client ~p due to reason ~p",
                                [SubscriberId, Reason]),
                    connack_terminate(?CONNACK_SERVER, State)
            end
    end.

check_will(#mqtt_connect{will_topic=undefined, will_msg=undefined}, SessionPresent, State) ->
    _ = vmq_metrics:incr({?MQTT4_CONNACK_SENT, ?CONNACK_ACCEPT}),
    {State, [#mqtt_connack{session_present=SessionPresent, return_code=?CONNACK_ACCEPT}]};
check_will(#mqtt_connect{will_topic=Topic, will_msg=Payload, will_qos=Qos, will_retain=IsRetain},
           SessionPresent, State) ->
    #state{username=User, subscriber_id={MountPoint, _}=SubscriberId} = State,
    case auth_on_publish(User, SubscriberId,
                         #vmq_msg{routing_key=Topic,
                                  payload=Payload,
                                  msg_ref=vmq_mqtt_fsm_util:msg_ref(),
                                  qos=Qos,
                                  retain=unflag(IsRetain),
                                  mountpoint=MountPoint
                                 },
                         fun(Msg, _, SessCtrl) -> {ok, Msg, SessCtrl} end) of
        {ok, Msg, SessCtrl} ->
            _ = vmq_metrics:incr({?MQTT4_CONNACK_SENT, ?CONNACK_ACCEPT}),
            {State#state{will_msg=Msg},
             [#mqtt_connack{session_present=SessionPresent,
                            return_code=?CONNACK_ACCEPT}],
             SessCtrl};
        {error, Reason} ->
            lager:warning("can't authenticate last will
                          for client ~p due to ~p", [SubscriberId, Reason]),
            connack_terminate(?CONNACK_AUTH, State)
    end.

auth_on_register(Password, State) ->
    #state{clean_session=Clean, peer=Peer, cap_settings=CAPSettings,
           subscriber_id=SubscriberId, username=User} = State,
    HookArgs = [Peer, SubscriberId, User, Password, Clean],
    case vmq_plugin:all_till_ok(auth_on_register, HookArgs) of
        ok ->
            {ok, queue_opts(State, []), State};
        {ok, Args} ->
            set_sock_opts(prop_val(tcp_opts, Args, [])),
            ChangedCAPSettings
            = CAPSettings#cap_settings{
                allow_register=?cap_val(allow_register, Args, CAPSettings),
                allow_publish=?cap_val(allow_publish, Args, CAPSettings),
                allow_subscribe=?cap_val(allow_subscribe, Args, CAPSettings),
                allow_unsubscribe=?cap_val(allow_unsubscribe, Args, CAPSettings)
               },

            %% for efficiency reason the max_message_size isn't kept in the state
            set_max_msg_size(prop_val(max_message_size, Args, max_msg_size())),

            ChangedState = State#state{
                             subscriber_id=?state_val(subscriber_id, Args, State),
                             username=?state_val(username, Args, State),
                             clean_session=?state_val(clean_session, Args, State),
                             reg_view=?state_val(reg_view, Args, State),
                             max_message_rate=?state_val(max_message_rate, Args, State),
                             max_inflight_messages=?state_val(max_inflight_messages, Args, State),
                             shared_subscription_policy=?state_val(shared_subscription_policy, Args, State),
                             retry_interval=?state_val(retry_interval, Args, State),
                             upgrade_qos=?state_val(upgrade_qos, Args, State),
                             cap_settings=ChangedCAPSettings
                            },
            {ok, queue_opts(ChangedState, Args), ChangedState};
        {error, Reason} ->
            {error, Reason}
    end.

set_sock_opts(Opts) ->
    self() ! {set_sock_opts, Opts}.

-spec auth_on_subscribe(username(), subscriber_id(), [{topic(), qos()}],
                        fun((username(), subscriber_id(), [{topic(), qos()}]) ->
                                   {ok, [qos() | not_allowed]} | {error, atom()})
                       ) -> {ok, [qos() | not_allowed]} | {error, atom()}.
auth_on_subscribe(User, SubscriberId, Topics, AuthSuccess) ->
    case vmq_plugin:all_till_ok(auth_on_subscribe,
                                [User, SubscriberId, Topics]) of
        ok ->
            AuthSuccess(User, SubscriberId, Topics);
        {ok, NewTopics} when is_list(NewTopics) ->
            AuthSuccess(User, SubscriberId, NewTopics);
        {error, _} ->
            {error, not_allowed}
    end.

-spec unsubscribe(username(), subscriber_id(), [{topic(), qos()}],
                  fun((subscriber_id(), [{topic(), qos()}]) ->
                             ok | {error, not_ready})
                 ) -> ok | {error, not_ready}.
unsubscribe(User, SubscriberId, Topics, UnsubFun) ->
    TTopics =
        case vmq_plugin:all_till_ok(on_unsubscribe, [User, SubscriberId, Topics]) of
            ok ->
                Topics;
            {ok, [[W|_]|_] = NewTopics} when is_binary(W) ->
                NewTopics;
            {error, _} ->
                Topics
        end,
    UnsubFun(SubscriberId, TTopics).

-spec auth_on_publish(username(), subscriber_id(), msg(), aop_success_fun()) ->
                             {ok, msg(), session_ctrl()} |
                             {error, atom()}.
auth_on_publish(User, SubscriberId, #vmq_msg{routing_key=Topic,
                                             payload=Payload,
                                             qos=QoS,
                                             retain=IsRetain} = Msg,
                AuthSuccess) ->
    HookArgs = [User, SubscriberId, QoS, Topic, Payload, unflag(IsRetain)],
    case vmq_plugin:all_till_ok(auth_on_publish, HookArgs) of
        ok ->
            AuthSuccess(Msg, HookArgs, #{});
        {ok, ChangedPayload} when is_binary(ChangedPayload) ->
            HookArgs1 = [User, SubscriberId, QoS, Topic, ChangedPayload, unflag(IsRetain)],
            AuthSuccess(Msg#vmq_msg{payload=ChangedPayload}, HookArgs1, #{});
        {ok, Args} when is_list(Args) ->
            #vmq_msg{mountpoint=MP} = Msg,
            ChangedTopic = proplists:get_value(topic, Args, Topic),
            ChangedPayload = proplists:get_value(payload, Args, Payload),
            ChangedQoS = proplists:get_value(qos, Args, QoS),
            ChangedIsRetain = proplists:get_value(retain, Args, IsRetain),
            ChangedMountpoint = proplists:get_value(mountpoint, Args, MP),
            HookArgs1 = [User, SubscriberId, ChangedQoS,
                         ChangedTopic, ChangedPayload, ChangedIsRetain],
            SessCtrl = session_ctrl(Args),
            AuthSuccess(Msg#vmq_msg{routing_key=ChangedTopic,
                                    payload=ChangedPayload,
                                    qos=ChangedQoS,
                                    retain=ChangedIsRetain,
                                    mountpoint=ChangedMountpoint},
                        HookArgs1,
                        SessCtrl);
        {error, Re} ->
            lager:error("can't auth publish ~p due to ~p", [HookArgs, Re]),
            {error, not_allowed}
    end.

session_ctrl(Args) ->
    case lists:keyfind(throttle, 1, Args) of
        false -> #{};
        {throttle, ThrottleMs} when is_integer(ThrottleMs),
                                    ThrottleMs > 0 ->
            #{throttle => ThrottleMs}
    end.

-spec publish(cap_settings(), module(), username(), subscriber_id(), msg()) ->
                     {ok, msg(), session_ctrl()} |
                     {error, atom()}.
publish(CAPSettings, RegView, User, {_, ClientId}=SubscriberId, Msg) ->
    auth_on_publish(User, SubscriberId, Msg,
                    fun(MaybeChangedMsg, HookArgs, SessCtrl) ->
                            case on_publish_hook(vmq_reg:publish(CAPSettings#cap_settings.allow_publish, RegView, ClientId, MaybeChangedMsg),
                                            HookArgs) of
                                ok ->
                                    {ok, MaybeChangedMsg, SessCtrl};
                                E -> E
                            end
                    end).

-spec on_publish_hook({ok, {integer(), integer()}} | {error, _}, list()) -> ok | {error, _}.
on_publish_hook({ok, _NumMatched}, HookParams) ->
    _ = vmq_plugin:all(on_publish, HookParams),
    ok;
on_publish_hook(Other, _) -> Other.

-spec dispatch_publish(qos(), msg_id(), msg(), state()) ->
    list() |
    {list(), session_ctrl()} |
    {state(), list(), session_ctrl()} |
    {error, not_allowed}.
dispatch_publish(Qos, MessageId, Msg, State) ->
    dispatch_publish_(Qos, MessageId, Msg, State).

dispatch_publish_(0, MessageId, Msg, State) ->
    dispatch_publish_qos0(MessageId, Msg, State);
dispatch_publish_(1, MessageId, Msg, State) ->
    dispatch_publish_qos1(MessageId, Msg, State);
dispatch_publish_(2, MessageId, Msg, State) ->
    dispatch_publish_qos2(MessageId, Msg, State).

-spec dispatch_publish_qos0(msg_id(), msg(), state()) ->
    list()
    | {list(), session_ctrl()}
    | {error, not_allowed}.
dispatch_publish_qos0(_MessageId, Msg, State) ->
    #state{username=User, subscriber_id=SubscriberId, proto_ver=Proto,
           cap_settings=CAPSettings, reg_view=RegView} = State,
    case publish(CAPSettings, RegView, User, SubscriberId, Msg) of
        {ok, _, SessCtrl} ->
            {[], SessCtrl};
        {error, not_allowed} when ?IS_PROTO_4(Proto) ->
            %% we have to close connection for 3.1.1
            _ = vmq_metrics:incr_mqtt_error_auth_publish(),
            {error, not_allowed};
        {error, _Reason} ->
            %% can't publish due to overload or netsplit
            _ = vmq_metrics:incr_mqtt_error_publish(),
            []
    end.

-spec dispatch_publish_qos1(msg_id(), msg(), state()) ->
    list()
    | {list(), session_ctrl()}
    | {error, not_allowed}.
dispatch_publish_qos1(MessageId, Msg, State) ->
    #state{username=User, subscriber_id=SubscriberId, proto_ver=Proto,
           cap_settings=CAPSettings, reg_view=RegView} = State,
    case publish(CAPSettings, RegView, User, SubscriberId, Msg) of
        {ok, _, SessCtrl} ->
            _ = vmq_metrics:incr_mqtt_puback_sent(),
            {[#mqtt_puback{message_id=MessageId}], SessCtrl};
        {error, not_allowed} when ?IS_PROTO_4(Proto) ->
            %% we have to close connection for 3.1.1
            _ = vmq_metrics:incr_mqtt_error_auth_publish(),
            {error, not_allowed};
        {error, not_allowed} ->
            %% we pretend as everything is ok for 3.1 and Bridge
            _ = vmq_metrics:incr_mqtt_error_auth_publish(),
            _ = vmq_metrics:incr_mqtt_puback_sent(),
            [#mqtt_puback{message_id=MessageId}];
        {error, _Reason} ->
            %% can't publish due to overload or netsplit
            _ = vmq_metrics:incr_mqtt_error_publish(),
            []
    end.

-spec dispatch_publish_qos2(msg_id(), msg(), state()) ->
    list()
    | {state(), list(), session_ctrl()}
    | {error, not_allowed}.
dispatch_publish_qos2(MessageId, Msg, State) ->
    #state{username=User, subscriber_id=SubscriberId, proto_ver=Proto,
           cap_settings=CAPSettings, reg_view=RegView, waiting_acks=WAcks} = State,
    case maps:get({qos2, MessageId}, WAcks, not_found) of
        not_found ->
            case publish(CAPSettings, RegView, User, SubscriberId, Msg) of
                {ok, _, SessCtrl} ->
                    Frame = #mqtt_pubrec{message_id=MessageId},
                    _ = vmq_metrics:incr_mqtt_pubrec_sent(),
                    {State#state{
                       waiting_acks=maps:put({qos2, MessageId}, Frame, WAcks)},
                     [Frame], SessCtrl};
                {error, not_allowed} when ?IS_PROTO_4(Proto) ->
                    %% we have to close connection for 3.1.1
                    _ = vmq_metrics:incr_mqtt_error_auth_publish(),
                    {error, not_allowed};
                {error, not_allowed} ->
                    %% we pretend as everything is ok for 3.1 and Bridge
                    _ = vmq_metrics:incr_mqtt_error_auth_publish(),
                    _ = vmq_metrics:incr_mqtt_pubrec_sent(),
                Frame = #mqtt_pubrec{message_id=MessageId},
                    [Frame];
                {error, _Reason} ->
                    %% can't publish due to overload or netsplit
                    _ = vmq_metrics:incr_mqtt_error_publish(),
                    []
            end;
        _Frame ->
            Frame = #mqtt_pubrec{message_id=MessageId},
            [Frame]
    end.

-spec handle_waiting_acks_and_msgs(state()) -> ok.
handle_waiting_acks_and_msgs(State) ->
    #state{waiting_acks=WAcks, waiting_msgs=WMsgs, queue_pid=QPid, next_msg_id=NextMsgId} = State,
    MsgsToBeDeliveredNextTime =
    lists:foldl(fun ({{qos2, _}, _}, Acc) ->
                      Acc;
                  ({MsgId, #mqtt_pubrel{} = Frame}, Acc) ->
                      %% unacked PUBREL Frame
                      [{deliver_pubrel, {MsgId, Frame}}|Acc];
                  ({MsgId, #vmq_msg{qos=QoS} = Msg}, Acc) ->
                      [#deliver{qos=QoS, msg_id=MsgId, msg=Msg#vmq_msg{dup=true}}|Acc]
              end, lists:reverse(WMsgs),
                %% 3. the sorted list has the oldest waiting-ack at the head.
                %% the way we add it to the accumulator 'WMsgs' we have to
                %% reverse the list to make sure the oldest stays at the head.
                lists:reverse(
                  %% 2. we have to sort this list given the message id
                  lists:keysort(1,
                                %% 1. maps:to_list gives us an
                                %% arbitrary ordered list, (it looks
                                %% like it is ordered with the newest
                                %% item at the top)
                                maps:to_list(WAcks)
                               )
                 )),
    catch vmq_queue:set_last_waiting_acks(QPid, MsgsToBeDeliveredNextTime, NextMsgId).

handle_waiting_msgs(#state{waiting_msgs=[]} = State) ->
    {State, []};
handle_waiting_msgs(#state{waiting_msgs=Msgs, queue_pid=QPid} = State) ->
    case handle_messages(lists:reverse(Msgs), [], 0, State, []) of
        {NewState, HandledMsgs, []} ->
            %% we're ready to take more
            vmq_queue:notify(QPid),
            {NewState#state{waiting_msgs=[]}, HandledMsgs};
        {NewState, HandledMsgs, Waiting} ->
            %% TODO: since we don't notfiy the queue it is now possible
            %% that ALSO QoS0 messages are getting queued up, and need
            %% to wait until check_in_flight(_) returns true again.
            %% That's unfortunate, but would need a different implementation
            %% of the vmq_queue FSM which differentiates between QoS.
            {NewState#state{waiting_msgs=Waiting}, HandledMsgs}
    end.

handle_messages([#deliver{qos=0}=D|Rest], Frames, PubCnt, State, Waiting) ->
    {Frame, NewState} = prepare_frame(D, State),
    handle_messages(Rest, [Frame|Frames], PubCnt + 1, NewState, Waiting);
handle_messages([#deliver{} = Obj|Rest], Frames, PubCnt, State, Waiting) ->
    case check_in_flight(State) of
        true ->
            {Frame, NewState} = prepare_frame(Obj, State),
            handle_messages(Rest, [Frame|Frames], PubCnt + 1,  NewState, Waiting);
        false ->
            % only qos 1&2 are constrained by max_in_flight
            handle_messages(Rest, Frames, PubCnt, State, [Obj|Waiting])
    end;
handle_messages([{deliver_pubrel, {MsgId, #mqtt_pubrel{} = Frame}}|Rest], Frames, PubCnt, State0, Waiting) ->
    %% this is called when a pubrel is retried after a client reconnects
    #state{waiting_acks=WAcks, retry_interval=RetryInterval, retry_queue=RetryQueue} = State0,
    _ = vmq_metrics:incr_mqtt_pubrel_sent(),
    State1 = State0#state{retry_queue=set_retry(pubrel, MsgId, RetryInterval, RetryQueue),
                          waiting_acks=maps:put(MsgId, Frame, WAcks)},
    handle_messages(Rest, [Frame|Frames], PubCnt, State1, Waiting);
handle_messages([], [], _, State, Waiting) ->
    {State, [], Waiting};
handle_messages([], Frames, PubCnt, State, Waiting) ->
    _ = vmq_metrics:incr_mqtt_publishes_sent(PubCnt),
    {State, Frames, Waiting}.

prepare_frame(#deliver{qos=QoS, msg_id=MsgId, msg=Msg}, State) ->
    #state{username=User, subscriber_id=SubscriberId, waiting_acks=WAcks,
           retry_queue=RetryQueue, retry_interval=RetryInterval} = State,
    #vmq_msg{routing_key=Topic,
             payload=Payload,
             retain=IsRetained,
             dup=IsDup,
             qos=MsgQoS} = Msg,
    NewQoS = maybe_upgrade_qos(QoS, MsgQoS, State),
    {NewTopic, NewPayload} =
    case on_deliver_hook(User, SubscriberId, QoS, Topic, Payload, IsRetained) of
        {error, _} ->
            %% no on_deliver hook specified... that's ok
            {Topic, Payload};
        ok ->
            {Topic, Payload};
        {ok, ChangedPayload} when is_binary(ChangedPayload) ->
            {Topic, ChangedPayload};
        {ok, Args} when is_list(Args) ->
            ChangedTopic = proplists:get_value(topic, Args, Topic),
            ChangedPayload = proplists:get_value(payload, Args, Payload),
            {ChangedTopic, ChangedPayload}
    end,
    {OutgoingMsgId, State1} = get_msg_id(NewQoS, MsgId, State),
    Frame = #mqtt_publish{message_id=OutgoingMsgId,
                          topic=NewTopic,
                          qos=NewQoS,
                          retain=IsRetained,
                          dup=IsDup,
                          payload=NewPayload},
    case NewQoS of
        0 ->
            {Frame, State1};
        _ ->
            {Frame, State1#state{
                      retry_queue=set_retry(publish, OutgoingMsgId, RetryInterval, RetryQueue),
                      waiting_acks=maps:put(OutgoingMsgId,
                                            Msg#vmq_msg{qos=NewQoS}, WAcks)}}
    end.

on_deliver_hook(User, SubscriberId, QoS, Topic, Payload, IsRetain) ->
    HookArgs0 = [User, SubscriberId, Topic, Payload],
    case vmq_plugin:all_till_ok(on_deliver, HookArgs0) of
        {error, _} ->
            HookArgs1 = [User, SubscriberId, QoS, Topic, Payload, IsRetain],
            vmq_plugin:all_till_ok(on_deliver, HookArgs1);
        Other -> Other
    end.

-spec maybe_publish_last_will(state(), any()) -> ok.
maybe_publish_last_will(_, ?CLIENT_DISCONNECT) -> ok;
maybe_publish_last_will(#state{will_msg=undefined}, _) -> ok;
maybe_publish_last_will(#state{subscriber_id={_, ClientId}=SubscriberId, username=User,
                               will_msg=Msg, reg_view=RegView, cap_settings=CAPSettings,
                               def_opts=DOpts},
                        Reason) ->
    case suppress_lwt(Reason, DOpts) of
        false ->
            #vmq_msg{qos=QoS, routing_key=Topic, payload=Payload, retain=IsRetain} = Msg,
            HookArgs = [User, SubscriberId, QoS, Topic, Payload, IsRetain],
            _ = on_publish_hook(vmq_reg:publish(CAPSettings#cap_settings.allow_publish,
                                                RegView, ClientId, Msg), HookArgs),
            ok;
        true ->
            lager:debug("last will and testament suppressed on session takeover for subscriber ~p",
                        [SubscriberId]),
            ok
    end.

suppress_lwt(?SESSION_TAKEN_OVER, #{suppress_lwt_on_session_takeover := true}) ->
    true;
suppress_lwt(_Reason, _DOpts) ->
    false.

-spec check_in_flight(state()) -> boolean().
check_in_flight(#state{waiting_acks=WAcks, max_inflight_messages=Max}) ->
    case Max of
        0 -> true;
        V ->
            maps:size(WAcks) < V
    end.

%% The MQTT specification requires that the QoS of a message delivered to a
%% subscriber is never upgraded to match the QoS of the subscription. If
%% upgrade_outgoing_qos is set true, messages sent to a subscriber will always
%% match the QoS of its subscription. This is a non-standard option not provided
%% for by the spec.
maybe_upgrade_qos(SubQoS, PubQoS, _) when SubQoS =< PubQoS ->
    %% already ref counted in vmq_reg
    SubQoS;
maybe_upgrade_qos(SubQoS, PubQoS, #state{upgrade_qos=true}) when SubQoS > PubQoS ->
    %% already ref counted in vmq_reg
    SubQoS;
maybe_upgrade_qos(_, PubQoS, _) ->
    %% matches when PubQoS is smaller than SubQoS and upgrade_qos=false
    %% SubQoS = 0, PubQoS cannot be smaller than 0, --> matched in first case
    %% SubQoS = 1|2, PubQoS = 0 ---> this case
    PubQoS.

-spec get_msg_id(qos(), undefined | msg_id(), state()) -> {msg_id(), state()}.
get_msg_id(0, _, State) ->
    {undefined, State};
get_msg_id(_, MsgId, State) when is_integer(MsgId) ->
    {MsgId, State};
get_msg_id(_, undefined, #state{next_msg_id=65535} = State) ->
    {1, State#state{next_msg_id=2}};
get_msg_id(_, undefined, #state{next_msg_id=MsgId} = State) ->
    {MsgId, State#state{next_msg_id=MsgId + 1}}.

-spec random_client_id() -> binary().
random_client_id() ->
    list_to_binary(["anon-", base64:encode_to_string(crypto:strong_rand_bytes(20))]).


set_keepalive_check_timer(0) -> ok;
set_keepalive_check_timer(KeepAlive) ->
    %% This allows us to heavily reduce start and cancel timers,
    %% however we're losing precision. But that's ok for the keepalive timer.
    _ = vmq_mqtt_fsm_util:send_after(KeepAlive * 750, check_keepalive),
    ok.


-spec do_throttle(session_ctrl(), state()) -> false | duration_ms().
do_throttle(#{throttle := ThrottleMs}, _) -> ThrottleMs;
do_throttle(_, #state{max_message_rate=0}) -> false;
do_throttle(_, #state{max_message_rate=Rate}) ->
    case vmq_metrics:check_rate(msg_in_rate, Rate) of
        false -> 1000;
        _ -> false
    end.

set_last_time_active(true, State) ->
    Now = os:timestamp(),
    State#state{last_time_active=Now};
set_last_time_active(false, State) ->
    State.

%% Retry Mechanism:
%%
%% Erlang's timer stick to a millisecond resolution, this can be problematic
%% if we have to retry many frames at the same time. This can happen during
%% heavy load, but also if a reconnect triggers a buch of offline messages
%% delivered to the client. If the client doesn't ack those messages we'll
%% retry many messages within the same millisecond. The firing of the timers
%% within the same millisecond aren't properly ordered. This can be simply
%% reproduced via the shell:
%%
%%  [erlang:send_after(1000, self(), I) || I <- lists:seq(1, 50)].
%%  ... after 1 second
%%  flush().
%%
%%  the result shows the unordered output of the fired timers.
%%
%%  To overcome this problem we stick to an own timer queue instead of setting
%%  a new timer for every frame to be retried. This enables to keep at most
%%  one retry timer per session at any time.
%%
%%  Timer Queue:
%%  When the retry timer fires `handle_retry/3` takes the oldest item from the
%%  queue and checks if a retry is required (no ack received on time). If it is
%%  required it adds the frame to the outgoing accumulator. If the frame has
%%  already been acked it ignores it. This process is repeated until the queue
%%  is empty or the time difference between timestamp a popped queue item  is
%%  smaller than the retry interval. In this case we set a new retry timer
%%  wrt. to the time difference.
%%
set_retry(MsgTag, MsgId, Interval, RetryQueue) ->
    case queue:is_empty(RetryQueue) of
        true ->
            %% no waiting ack
            vmq_mqtt_fsm_util:send_after(Interval, retry),
            Now = os:timestamp(),
            queue:in({Now, {MsgTag, MsgId}}, RetryQueue);
        false ->
            Now = os:timestamp(),
            queue:in({Now, {MsgTag, MsgId}}, RetryQueue)
    end.

handle_retry(Interval, RetryQueue, WAcks) ->
    %% the fired timer was set for the oldest element in the queue!
    Now = os:timestamp(),
    handle_retry(Now, Interval, queue:out(RetryQueue), WAcks, []).

handle_retry(Now, Interval, {{value, {Ts, {MsgTag, MsgId} = RetryId } = Val}, RetryQueue}, WAcks, Acc) ->
    NowDiff = timer:now_diff(Now, Ts) div 1000,
    case NowDiff < Interval of
        true ->
            vmq_mqtt_fsm_util:send_after(Interval - NowDiff, retry),
            {Acc, queue:in_r(Val, RetryQueue)};
        false ->
            case get_retry_frame(MsgTag, MsgId, maps:get(MsgId, WAcks, not_found), Acc) of
                already_acked ->
                    handle_retry(Now, Interval, queue:out(RetryQueue), WAcks, Acc);
                NewAcc ->
                    NewRetryQueue = queue:in({Now, RetryId}, RetryQueue),
                    handle_retry(Now, Interval, queue:out(NewRetryQueue), WAcks, NewAcc)
            end
    end;
handle_retry(_, Interval, {empty, Queue}, _, Acc) when length(Acc) > 0 ->
    vmq_mqtt_fsm_util:send_after(Interval, retry),
    {Acc, Queue};
handle_retry(_, _, {empty, Queue}, _, Acc) ->
    {Acc, Queue}.

get_retry_frame(publish, MsgId, #vmq_msg{routing_key=Topic, qos=QoS, retain=Retain,
                         payload=Payload}, Acc) ->
    _ = vmq_metrics:incr_mqtt_publish_sent(),
    Frame = #mqtt_publish{message_id=MsgId,
                          topic=Topic,
                          qos=QoS,
                          retain=Retain,
                          dup=true,
                          payload=Payload},
    [Frame|Acc];
get_retry_frame(pubrel, _MsgId, #mqtt_pubrel{} = Frame, Acc) ->
    _ = vmq_metrics:incr_mqtt_pubrel_sent(),
    [Frame|Acc];
get_retry_frame(_, _, _, _) ->
    %% already acked
    already_acked.

prop_val(Key, Args, Default) when is_tuple(Default) ->
    prop_val(Key, Args, Default, fun erlang:is_tuple/1);
prop_val(Key, Args, Default) when is_list(Default) ->
    prop_val(Key, Args, Default, fun erlang:is_list/1);
prop_val(Key, Args, Default) when is_integer(Default) ->
    prop_val(Key, Args, Default, fun erlang:is_integer/1);
prop_val(Key, Args, Default) when is_boolean(Default) ->
    prop_val(Key, Args, Default, fun erlang:is_boolean/1);
prop_val(Key, Args, Default) when is_atom(Default) ->
    prop_val(Key, Args, Default, fun erlang:is_atom/1);
prop_val(Key, Args, Default) when is_binary(Default) ->
    prop_val(Key, Args, Default, fun erlang:is_binary/1).

prop_val(Key, Args, Default, Validator) ->
    case proplists:get_value(Key, Args) of
        undefined -> Default;
        Val -> case Validator(Val) of
                   true -> Val;
                   false -> Default
               end
    end.

queue_opts(#state{clean_session=CleanSession}, Args) ->
    Opts = maps:from_list([{cleanup_on_disconnect, CleanSession}| Args]),
    maps:merge(vmq_queue:default_opts(), Opts).

unflag(true) -> true;
unflag(false) -> false;
unflag(?true) -> true;
unflag(?false) -> false.

max_msg_size() ->
    case get(max_msg_size) of
        undefined ->
            %% no limit
            0;
        V -> V
    end.

set_max_msg_size(MaxMsgSize) when MaxMsgSize >= 0 ->
    put(max_msg_size, MaxMsgSize),
    MaxMsgSize.

info(Pid, Items) ->
    Ref = make_ref(),
    CallerRef = {Ref, self()},
    MRef = monitor(process, Pid),
    vmq_mqtt_fsm_util:send(Pid, {info_req, CallerRef, Items}),
    receive
        {Ref, Ret} -> Ret;
        {'DOWN', MRef, process, Pid, Reason} ->
            {error, Reason}
    end.

get_info_items([], State) ->
    DefaultItems = [pid, client_id, user, peer_host, peer_port],
    get_info_items(DefaultItems, State);
get_info_items(Items, State) ->
    get_info_items(Items, State, []).

get_info_items([pid|Rest], State, Acc) ->
    get_info_items(Rest, State, [{pid, self()}|Acc]);
get_info_items([client_id|Rest], State, Acc) ->
    #state{subscriber_id={_, ClientId}} = State,
    get_info_items(Rest, State, [{client_id, ClientId}|Acc]);
get_info_items([mountpoint|Rest], State, Acc) ->
    #state{subscriber_id={MountPoint, _}} = State,
    get_info_items(Rest, State, [{mountpoint, MountPoint}|Acc]);
get_info_items([user|Rest], State, Acc) ->
    User =
    case State#state.username of
        {preauth, UserName} -> UserName;
        UserName -> UserName
    end,
    get_info_items(Rest, State, [{user, User}|Acc]);
get_info_items([node|Rest], State, Acc) ->
    get_info_items(Rest, State, [{node, node()}|Acc]);
get_info_items([peer_port|Rest], State, Acc) ->
    {_PeerIp, PeerPort} = State#state.peer,
    get_info_items(Rest, State, [{peer_port, PeerPort}|Acc]);
get_info_items([peer_host|Rest], State, Acc) ->
    {PeerIp, _} = State#state.peer,
    Host = list_to_binary(inet:ntoa(PeerIp)),
    get_info_items(Rest, State, [{peer_host, Host}|Acc]);
get_info_items([protocol|Rest], State, Acc) ->
    get_info_items(Rest, State, [{protocol, State#state.proto_ver}|Acc]);
get_info_items([timeout|Rest], State, Acc) ->
    get_info_items(Rest, State,
                   [{timeout, State#state.keep_alive}|Acc]);
get_info_items([retry_timeout|Rest], State, Acc) ->
    get_info_items(Rest, State,
                   [{timeout, State#state.retry_interval}|Acc]);
get_info_items([waiting_acks|Rest], State, Acc) ->
    Size = maps:size(State#state.waiting_acks),
    get_info_items(Rest, State,
                   [{waiting_acks, Size}|Acc]);
get_info_items([_|Rest], State, Acc) ->
    get_info_items(Rest, State, Acc);
get_info_items([], _, Acc) -> Acc.

set_defopt(Key, Default, Map) ->
    case vmq_config:get_env(Key, Default) of
        Default ->
            Map;
        NonDefault ->
            maps:put(Key, NonDefault, Map)
    end.

peertoa({_IP, _Port} = Peer) ->
    vmq_mqtt_fsm_util:peertoa(Peer).

subtopics(Topics, ProtoVer) when ?IS_BRIDGE(ProtoVer) ->
    %% bridge connection
    SubTopics = vmq_mqtt_fsm_util:to_vmq_subtopics(Topics, undefined),
    lists:map(fun({T, QoS}) -> {T, {QoS, #{rap => true,
                                           no_local => true}}} end, SubTopics);
subtopics(Topics, _Proto) ->
    vmq_mqtt_fsm_util:to_vmq_subtopics(Topics, undefined).<|MERGE_RESOLUTION|>--- conflicted
+++ resolved
@@ -23,15 +23,10 @@
          msg_in/2,
          info/2]).
 
-<<<<<<< HEAD
--define(CLOSE_AFTER, 5000).
-
 -define(IS_PROTO_4(X), X =:= 4; X =:= 132).
 -define(IS_PROTO_3(X), X =:= 3; X =:= 131).
 -define(IS_BRIDGE(X), X =:= 131; X =:= 132).
 
-=======
->>>>>>> 57fa908a
 -type timestamp() :: {non_neg_integer(), non_neg_integer(), non_neg_integer()}.
 
 -record(cap_settings, {
@@ -126,12 +121,11 @@
     DOpts0 = set_defopt(suppress_lwt_on_session_takeover, false, #{}),
     DOpts1 = set_defopt(coordinate_registrations, ?COORDINATE_REGISTRATIONS, DOpts0),
 
-<<<<<<< HEAD
-    maybe_initiate_trace(ConnectFrame, TraceFun),
-=======
     ConnectTimeout = vmq_config:get_env(connect_timeout, 5000),
     TRef = vmq_mqtt_fsm_util:send_after(ConnectTimeout, close_timeout),
->>>>>>> 57fa908a
+
+    maybe_initiate_trace(ConnectFrame, TraceFun),
+
     set_max_msg_size(MaxMessageSize),
 
     _ = vmq_metrics:incr_mqtt_connect_received(),
