%% Copyright 2018 Erlio GmbH Basel Switzerland (http://erl.io)
%%
%% Licensed under the Apache License, Version 2.0 (the "License");
%% you may not use this file except in compliance with the License.
%% You may obtain a copy of the License at
%%
%%     http://www.apache.org/licenses/LICENSE-2.0
%%
%% Unless required by applicable law or agreed to in writing, software
%% distributed under the License is distributed on an "AS IS" BASIS,
%% WITHOUT WARRANTIES OR CONDITIONS OF ANY KIND, either express or implied.
%% See the License for the specific language governing permissions and
%% limitations under the License.

-module(vmq_queue).
-include("vmq_server.hrl").

-behaviour(gen_fsm).

-ifdef(otp20).
-compile([{nowarn_deprecated_function,
          [{gen_fsm,start_link,3},
           {gen_fsm,reply,2},
           {gen_fsm,send_event,2},
           {gen_fsm,sync_send_event,3},
           {gen_fsm,send_all_state_event,2},
           {gen_fsm,sync_send_all_state_event,3},
           {gen_fsm,send_event_after,2},
           {gen_fsm,cancel_timer,1}]}]).
-endif.

%% API functions
-export([start_link/2,
         active/1,
         notify/1,
         notify_recv/1,
         enqueue/2,
         status/1,
         info/1,
         add_session/3,
         get_sessions/1,
         set_opts/2,
         get_opts/1,
         default_opts/0,
         set_last_waiting_acks/2,
         enqueue_many/2,
         enqueue_many/3,
         migrate/2,
         cleanup/2,
         force_disconnect/2,
<<<<<<< HEAD
         force_disconnect/3,
         set_delayed_will/3]).
=======
         force_disconnect/3]).
>>>>>>> c0a49f1e

-export([online/2, online/3,
         offline/2, offline/3,
         wait_for_offline/2, wait_for_offline/3,
         drain/2, drain/3]).

%% gen_server callbacks
-export([init/1,
         handle_sync_event/4,
         handle_event/3,
         handle_info/3,
         terminate/3,
         code_change/4]).


-record(queue, {
          queue = queue:new(),
          backup = queue:new(),
          type = fifo,
          max,
          size = 0,
          drop = 0
         }).

-record(session, {
          pid,
          cleanup_on_disconnect,
          status = notify,
          queue = #queue{}
         }).

-record(state, {
          id,
          offline = #queue{},
          deliver_mode = fanout,
          sessions = maps:new(),
          expiry_timer :: undefined | reference(),
          drain_time,
          drain_over_timer,
          max_msgs_per_drain_step,
          waiting_call,
          opts,
          delayed_will :: {Delay :: non_neg_integer(),
                           Fun :: function()},
          delayed_will_timer :: reference() | undefined
         }).

%%%===================================================================
%%% API functions
%%%===================================================================

%%--------------------------------------------------------------------
%% @doc
%% Starts the server
%%
%% @spec start_link() -> {ok, Pid} | ignore | {error, Error}
%% @end
%%--------------------------------------------------------------------
start_link(SubscriberId, Clean) ->
    gen_fsm:start_link(?MODULE, [SubscriberId, Clean], []).


active(Queue) when is_pid(Queue) ->
    gen_fsm:send_event(Queue, {change_state, active, self()}).

notify(Queue) when is_pid(Queue) ->
    gen_fsm:send_event(Queue, {change_state, notify, self()}).

notify_recv(Queue) when is_pid(Queue) ->
    gen_fsm:send_event(Queue, {notify_recv, self()}).

enqueue(Queue, Msg) when is_pid(Queue) ->
    gen_fsm:send_event(Queue, {enqueue, Msg}).

enqueue_many(Queue, Msgs) when is_pid(Queue) and is_list(Msgs) ->
    gen_fsm:sync_send_event(Queue, {enqueue_many, Msgs}, infinity).

enqueue_many(Queue, Msgs, Opts) when is_pid(Queue), is_list(Msgs), is_map(Opts) ->
    gen_fsm:sync_send_event(Queue, {enqueue_many, Msgs, Opts}, infinity).

add_session(Queue, SessionPid, Opts) when is_pid(Queue) ->
    gen_fsm:sync_send_event(Queue, {add_session, SessionPid, Opts}, infinity).

get_sessions(Queue) when is_pid(Queue) ->
    gen_fsm:sync_send_all_state_event(Queue, get_sessions, infinity).

set_opts(Queue, Opts) when is_pid(Queue) ->
    gen_fsm:sync_send_event(Queue, {set_opts, self(), Opts}, infinity).

get_opts(Queue) when is_pid(Queue) ->
    case catch gen_fsm:sync_send_all_state_event(Queue, get_opts, infinity) of
        {'EXIT', {normal, _}} ->
            {error, noproc};
        {'EXIT', {noproc, _}} ->
            {error, noproc};
        {'EXIT', Reason} ->
            exit(Reason);
        Ret ->
            Ret
    end.

force_disconnect(Queue, Reason) when is_pid(Queue) ->
    force_disconnect(Queue, Reason, false).
force_disconnect(Queue, Reason, DoCleanup) when is_pid(Queue) and is_boolean(DoCleanup) ->
    gen_fsm:sync_send_all_state_event(Queue, {force_disconnect, Reason, DoCleanup}, infinity).
<<<<<<< HEAD

set_delayed_will(Queue, Fun, Delay) when is_pid(Queue) ->
    gen_fsm:sync_send_all_state_event(Queue, {set_delayed_will, Fun, Delay}, infinity).
=======
>>>>>>> c0a49f1e

set_last_waiting_acks(Queue, WAcks) ->
    gen_fsm:sync_send_event(Queue, {set_last_waiting_acks, WAcks}, infinity).

migrate(Queue, Queue) ->
    %% this scenario can happen, due to the eventual migration kickoff
    ok;
migrate(Queue, OtherQueue) ->
    %% Migrate Messages of 'Queue' to 'OtherQueue'
    %% -------------------------------------------
    save_sync_send_event(Queue, {migrate, OtherQueue}).

cleanup(Queue, Reason) ->
    save_sync_send_event(Queue, {cleanup, Reason}).

save_sync_send_event(Queue, Event) ->
    case catch gen_fsm:sync_send_event(Queue, Event, infinity) of
        {'EXIT', {normal, _}} ->
            ok;
        {'EXIT', {noproc, _}} ->
            ok;
        {'EXIT', Reason} ->
            exit(Reason);
        Ret ->
            Ret
    end.

status(Queue) ->
    gen_fsm:sync_send_all_state_event(Queue, status, infinity).

info(Queue) ->
    gen_fsm:sync_send_all_state_event(Queue, info, infinity).

default_opts() ->
    #{allow_multiple_sessions => vmq_config:get_env(allow_multiple_sessions),
      max_online_messages => vmq_config:get_env(max_online_messages),
      max_offline_messages => vmq_config:get_env(max_offline_messages),
      queue_deliver_mode => vmq_config:get_env(queue_deliver_mode),
      queue_type => vmq_config:get_env(queue_type),
      max_drain_time => vmq_config:get_env(max_drain_time),
      max_msgs_per_drain_step => vmq_config:get_env(max_msgs_per_drain_step),
      is_plugin => false}.

%%%===================================================================
%%% gen_fsm state callbacks
%%%===================================================================
online({change_state, NewSessionState, SessionPid}, State) ->
    {next_state, online, change_session_state(NewSessionState, SessionPid, State)};
online({notify_recv, SessionPid}, #state{id=SId, sessions=Sessions} = State) ->
    #session{queue=#queue{backup=Backup} = Queue} = Session = maps:get(SessionPid, Sessions),
    cleanup_queue(SId, Backup),
    NewSessions = maps:update(SessionPid,
                              Session#session{queue=Queue#queue{backup=queue:new()}},
                              Sessions),
    _ = vmq_metrics:incr_queue_out(queue:len(Backup)),
    {next_state, online, State#state{sessions=NewSessions}};
online({enqueue, Msg}, State) ->
    _ = vmq_metrics:incr_queue_in(),
    {next_state, online, insert(Msg, State)};
online(Event, State) ->
    lager:error("got unknown event in online state ~p", [Event]),
    {next_state, online, State}.

online({set_opts, SessionPid, Opts}, _From, #state{opts=OldOpts} = State) ->
    MergedOpts = maps:merge(OldOpts, Opts),
    NewState1 = set_general_opts(MergedOpts, State#state{opts=MergedOpts}),
    NewState2 = set_session_opts(SessionPid, MergedOpts, NewState1),
    {reply, ok, online, NewState2};
online({add_session, SessionPid, #{allow_multiple_sessions := true} = Opts}, _From, State) ->
    %% allow multiple sessions per queue
    {reply, ok, online, unset_timers(add_session_(SessionPid, Opts, State))};
online({add_session, SessionPid, #{allow_multiple_sessions := false} = Opts}, From, State)
  when State#state.waiting_call == undefined ->
    %% forbid multiple sessions per queue,
    %% we've to disconnect currently attached sessions
    %% and wait with the reply until all the sessions
    %% have been disconnected
    #state{id = SubscriberId} = State,
    lager:debug("client ~p disconnected due to multiple sessions not allowed", [SubscriberId]),
    disconnect_sessions(?SESSION_TAKEN_OVER, State),
    {next_state, state_change(add_session, online, wait_for_offline),
     State#state{waiting_call={add_session, SessionPid, Opts, From}}};
online({migrate, OtherQueue}, From, State)
  when State#state.waiting_call == undefined ->
    disconnect_sessions(?DISCONNECT_MIGRATION, State),
    {next_state, state_change(migrate, online, wait_for_offline),
     State#state{waiting_call={migrate, OtherQueue, From}}};
online({set_last_waiting_acks, WAcks}, _From, State) ->
    {reply, ok, online, handle_waiting_acks_and_msgs(WAcks, State)};
online({enqueue_many, Msgs}, _From, State) ->
    _ = vmq_metrics:incr_queue_in(length(Msgs)),
    {reply, ok, online, insert_many(Msgs, State)};
online({enqueue_many, Msgs, Opts}, _From, State) ->
    enqueue_many_(Msgs, online, Opts, State);
online({cleanup, Reason}, From, State)
  when State#state.waiting_call == undefined ->
    disconnect_sessions(Reason, State),
    {next_state, state_change(cleanup, online, wait_for_offline),
     State#state{waiting_call={{cleanup, Reason}, From}}};
online(Event, _From, State) ->
    lager:error("got unknown sync event in online state ~p", [Event]),
    {reply, {error, online}, State}.

wait_for_offline({enqueue, Msg}, State) ->
    _ = vmq_metrics:incr_queue_in(),
    {next_state, wait_for_offline, insert(Msg, State)};
wait_for_offline(Event, State) ->
    lager:error("got unknown event in wait_for_offline state ~p", [Event]),
    {next_state, wait_for_offline, State}.


wait_for_offline({set_last_waiting_acks, WAcks}, _From, State) ->
    {reply, ok, wait_for_offline, handle_waiting_acks_and_msgs(WAcks, State)};
wait_for_offline({add_session, SessionPid, Opts}, From,
                 #state{waiting_call={migrate, _OtherQueue, MigrationFrom}} = State) ->
    %% Reason for this case:
    %% ---------------------
    %% This case handles a race condition that can happen when multiple
    %% concurrent clients (with clean_session=false) try to connect using
    %% the same client_id at the same time. The connect itself isn't necessarily
    %% the problem, as CONNECTs are synchronized using vmq_reg_sync. However
    %% faulty or dumb clients (with clean_session=false) that send a SUBSCRIBE
    %% every time after a CONNECT/CONNACK (e.g. not properly using the SessionPresent
    %% flag in returned CONNACK) may interfere with waiting migrate or add_session
    %% calls. The reason for this is that SUBSCRIBEs aren't synchronized while
    %% CONNECTs are.
    %%
    %% Precondition:
    %% -------------
    %% The calling session uses allow_register_during_netsplit=false for the session setup.
    %% The racing client are using clean_session=false
    %%
    %% Solution:
    %% ---------
    %% The waiting migration call isn't required anymore as we have a new session
    %% that can use this queue (and it's possible offline messages). As we haven't
    %% started to drain this queue (we are not in drain state) we can reply 'ok'
    %% to the waiting migration. The 'OtherQueue' that was part of the waiting
    %% migration gets eventually stopped.
    gen_fsm:reply(MigrationFrom, ok),
    {next_state, wait_for_offline,
     State#state{waiting_call={add_session, SessionPid, Opts, From}}};
wait_for_offline({add_session, NewSessionPid, NewOpts}, From,
                #state{waiting_call={add_session, SessionPid, _Opts, AddFrom}} = State) ->
    %% Reason for this case:
    %% ---------------------
    %% See case above!
    %%
    %% Precondition:
    %% -------------
    %% See case above!
    %%
    %% Solution:
    %% ---------
    %% The waiting add_session call isn't required anymore as we have a new session
    %% that we should attach to this queue. We can terminate the waiting add_session
    %% and replace the waiting_call
    gen_fsm:reply(AddFrom, ok),
    exit(SessionPid, normal),
    {next_state, wait_for_offline,
     State#state{waiting_call={add_session, NewSessionPid, NewOpts, From}}};
wait_for_offline({add_session, _NewSessionPid, _NewOpts}, _From,
                #state{waiting_call={{cleanup, Reason}, _CleanupFrom}} = State) ->
    %% Reason for this case:
    %% ---------------------
    %% a synchronized registration that had triggered a cleanup got
    %% superseeded by a non-synchronized registration (e.g. allow_multiple_sessions=true)
    %%
    %% Solution:
    %% ---------
    %% We forcefully terminate the add_session call, as we have to ensure that
    %% this queue is completely wiped, before we allow new sessions to join.
    {reply, {error, {cleanup, Reason}}, wait_for_offline, State};
wait_for_offline(Event, _From, State) ->
    lager:error("got unknown sync event in wait_for_offline state ~p", [Event]),
    {reply, {error, wait_for_offline}, wait_for_offline, State}.

drain(drain_start, #state{id=SId, offline=#queue{queue=Q} = Queue,
                          drain_time=DrainTimeout,
                          max_msgs_per_drain_step=DrainStepSize,
                          waiting_call={migrate, RemoteQueue, From}} = State) ->
    {DrainQ, NewQ} = queue_split(DrainStepSize, Q),
    #queue{queue=DecompressedDrainQ} = decompress_queue(SId, #queue{queue=DrainQ}),
    case queue:to_list(DecompressedDrainQ) of
        [] ->
            %% no need to drain!

            %% the extra timeout gives the chance that pending messages
            %% in the erlang mailbox could still get enqueued and
            %% therefore eventually transmitted to the remote queue
            {next_state, drain,
             State#state{drain_over_timer=gen_fsm:send_event_after(DrainTimeout, drain_over),
                         offline=Queue#queue{size=0, drop=0, queue=queue:new()}}};
        Msgs ->
            %% remote_enqueue triggers an enqueue_many inside the remote queue
            %% but forces the traffic to go over the distinct communication link
            %% instead of the erlang distribution link.

            case vmq_cluster:remote_enqueue(node(RemoteQueue), {enqueue, RemoteQueue, Msgs}, false) of
                ok ->
                    cleanup_queue(SId, DrainQ),
                    _ = vmq_metrics:incr_queue_out(queue:len(DrainQ)),
                    gen_fsm:send_event(self(), drain_start),
                    {next_state, drain,
                     State#state{offline=Queue#queue{size=queue:len(NewQ), drop=0, queue=NewQ}}};
                {error, Reason} when Reason =:= timeout;
                                     Reason =:= not_reachable ->
                    gen_fsm:send_event_after(DrainTimeout, drain_start),
                    {next_state, drain, State};
                {error, Reason} ->
                    %% this shouldn't happen, as the register_subscriber is synchronized
                    %% using the vmq_reg_leader process. However this could theoretically
                    %% happen in case of an inconsistent (but un-detected) cluster state.
                    %% we don't drain in this case.
                    lager:error("can't drain queue '~p' for [~p][~p] due to ~p",
                                [SId, self(), RemoteQueue, Reason]),
                    gen_fsm:reply(From, ok),
                    %% transition to offline, and let a future session drain this queue
                    {next_state, state_change(drain_error, drain, offline),
                     State#state{waiting_call=undefined}}
            end
    end;
drain({enqueue, Msg}, #state{drain_over_timer=TRef} =  State) ->
    %% even in drain state it is possible that an enqueue message
    %% reaches this process, so we've to queue this message otherwise
    %% it would be lost.
    gen_fsm:cancel_timer(TRef),
    gen_fsm:send_event(self(), drain_start),
    _ = vmq_metrics:incr_queue_in(),
    {next_state, drain, insert(Msg, State)};

drain(drain_over, #state{waiting_call={migrate, _, From}} =
      #state{offline=#queue{size=0}} = State) ->
    %% we're done with the migrate, offline queue is empty
    gen_fsm:reply(From, ok),
    {stop, normal, State};
drain(drain_over, State) ->
    %% we still have undrained messages in the offline queue
    gen_fsm:send_event(self(), drain_start),
    {next_state, drain, State};
drain(Event, State) ->
    lager:error("got unknown event in drain state ~p", [Event]),
    {next_state, drain, State}.

drain({enqueue_many, Msgs}, _From, #state{drain_over_timer=TRef} =  State) ->
    gen_fsm:cancel_timer(TRef),
    gen_fsm:send_event(self(), drain_start),
    _ = vmq_metrics:incr_queue_in(length(Msgs)),
    {reply, ok, drain, insert_many(Msgs, State)};
drain({enqueue_many, Msgs, Opts}, _From, #state{drain_over_timer=TRef} =  State) ->
    gen_fsm:cancel_timer(TRef),
    gen_fsm:send_event(self(), drain_start),
    enqueue_many_(Msgs, drain, Opts, State);
drain(Event, _From, State) ->
    lager:error("got unknown sync event in drain state ~p", [Event]),
    {reply, {error, draining}, drain, State}.


offline(init_offline_queue, #state{id=SId} = State) ->
    case vmq_plugin:only(msg_store_find, [SId]) of
        {ok, MsgRefs} ->
            {next_state, offline,
             insert_many(MsgRefs, State)};
        {error, no_matching_hook_found} ->
            % that's ok
            {next_state, offline, State};
        {error, Reason} ->
            lager:error("can't initialize queue from offline storage due to ~p, retry in 1 sec", [Reason]),
            gen_fsm:send_event_after(1000, init_offline_queue),
            {next_state, offline, State}
    end;
offline({enqueue, Msg}, #state{id=SId} = State) ->
    case Msg of
        {deliver, QoS, #vmq_msg{routing_key=Topic,
                                payload=Payload,
                                retain=Retain}} ->
            _ = vmq_plugin:all(on_offline_message, [SId, QoS, Topic, Payload, Retain]);
        _ ->
            ignore
    end,
    %% storing the message in the offline queue
    _ = vmq_metrics:incr_queue_in(),
    {next_state, offline, insert(Msg, State)};
offline(expire_session, #state{id=SId, offline=#queue{queue=Q}} = State) ->
    %% session has expired cleanup and go down
    vmq_reg:delete_subscriptions(SId),
    cleanup_queue(SId, Q),
    _ = vmq_metrics:incr_queue_unhandled(queue:len(Q)),
    State1 = publish_last_will(State),
    {stop, normal, State1};
offline(publish_last_will, State) ->
    State1 = unset_will_timer(publish_last_will(State)),
    {next_state, offline, State1};
offline(Event, State) ->
    lager:error("got unknown event in offline state ~p", [Event]),
    {next_state, offline, State}.

offline({add_session, SessionPid, Opts}, _From, State) ->
    {reply, ok, state_change(add_session, offline, online),
     unset_timers(add_session_(SessionPid, Opts, State))};
offline({migrate, OtherQueue}, From, State) ->
    gen_fsm:send_event(self(), drain_start),
    {next_state, state_change(migrate, offline, drain),
     State#state{waiting_call={migrate, OtherQueue, From}}};
offline({enqueue_many, Msgs}, _From, State) ->
    _ = vmq_metrics:incr_queue_in(length(Msgs)),
    {reply, ok, offline, insert_many(Msgs, State)};
offline({enqueue_many, Msgs, Opts}, _From, State) ->
    enqueue_many_(Msgs, offline, Opts, State);
offline({cleanup, _Reason}, _From, #state{id=SId, offline=#queue{queue=Q}} = State) ->
    cleanup_queue(SId, Q),
    _ = vmq_metrics:incr_queue_unhandled(queue:len(Q)),
    {stop, normal, ok, State};
offline(Event, _From, State) ->
    lager:error("got unknown sync event in offline state ~p", [Event]),
    {reply, {error, offline}, offline, State}.

%%%===================================================================
%%% gen_fsm callbacks
%%%===================================================================


init([SubscriberId, Clean]) ->
    Defaults = default_opts(),
    #{max_offline_messages := MaxOfflineMsgs,
      queue_deliver_mode := DeliverMode,
      queue_type := QueueType,
      max_drain_time := DrainTime,
      max_msgs_per_drain_step := MaxMsgsPerDrainStep} = Defaults,
    OfflineQueue = #queue{type=QueueType, max=MaxOfflineMsgs},
    rand:seed(exsplus, os:timestamp()),
    case Clean of
        true ->
            ignore;
        false ->
            %% only init offline queue if this is a queue generated
            %% during broker startup or we were restarted by the
            %% vmq_queue_sup supervisor
            gen_fsm:send_event(self(), init_offline_queue)
    end,
    vmq_metrics:incr_queue_setup(),
    {ok, offline,  #state{id=SubscriberId,
                          offline=OfflineQueue,
                          drain_time=DrainTime,
                          deliver_mode=DeliverMode,
                          max_msgs_per_drain_step=MaxMsgsPerDrainStep,
                          opts=Defaults
                         }}.

handle_event(_Event, StateName, State) ->
    {next_state, StateName, State}.

handle_sync_event(status, _From, StateName,
                  #state{deliver_mode=Mode, offline=#queue{size=OfflineSize},
                         sessions=Sessions, opts=#{is_plugin := IsPlugin}} = State) ->
    TotalStoredMsgs =
    maps:fold(fun(_, #session{queue=#queue{size=Size}}, Acc) ->
                      Acc + Size
              end, OfflineSize, Sessions),
    {reply, {StateName, Mode, TotalStoredMsgs, maps:size(Sessions), IsPlugin}, StateName, State};
handle_sync_event(info, _From, StateName,
                  #state{deliver_mode=Mode,
                         offline=#queue{size=OfflineSize},
                         sessions=Sessions,
                         opts=#{is_plugin := IsPlugin}} = State) ->
    {OnlineMessages, SessionInfo} =
    maps:fold(fun(_, #session{pid=SessPid, cleanup_on_disconnect=Clean,
                              queue=#queue{size=Size}}, {AccN, AccSess}) ->
                      {AccN + Size, [{SessPid, Clean}|AccSess]}
              end, {0, []}, Sessions),
    Info = #{is_offline => (StateName == offline),
             is_online => (StateName /= offline),
             statename => StateName,
             deliver_mode => Mode,
             offline_messages => OfflineSize,
             online_messages => OnlineMessages,
             num_sessions => length(SessionInfo),
             is_plugin => IsPlugin,
             sessions => SessionInfo},
    {reply, Info, StateName, State};

handle_sync_event(get_sessions, _From, StateName, #state{sessions=Sessions} = State) ->
    {reply, maps:keys(Sessions), StateName, State};
handle_sync_event(get_opts, _From, StateName, #state{opts=Opts} = State) ->
    {reply, Opts, StateName, State};
handle_sync_event({force_disconnect, Reason, DoCleanup}, _From, StateName,
                  #state{id=SId, sessions=Sessions, offline=#queue{queue=OfflineQ}} = State) ->
    %% Forcefully disconnect all sessions and cleanup all state
    case DoCleanup of
        true ->
            vmq_reg:delete_subscriptions(SId),
            %% Collect all queues, make sure to include the backups
            SessionQueues = [queue:join(BQ, Q) || #session{queue=#queue{queue=Q, backup=BQ}} <- maps:values(Sessions)],
            lists:foreach(
              fun(Q) ->
                      cleanup_queue(SId, Q),
                      _ = vmq_metrics:incr_queue_unhandled(queue:len(Q))
              end, [OfflineQ | SessionQueues]),
            {stop, normal, ok, State};
        false ->
            disconnect_sessions(Reason, State),
            {reply, ok, StateName, State}
    end;
handle_sync_event({set_delayed_will, Fun, Delay}, _From, StateName, State) ->
    {reply, ok, StateName, State#state{delayed_will = {Delay, Fun}}};
handle_sync_event(Event, _From, _StateName, State) ->
    {stop, {error, {unknown_sync_event, Event}}, State}.

handle_info({'DOWN', _MRef, process, Pid, _}, StateName, State) ->
    handle_session_down(Pid, StateName, State);
handle_info(_Info, StateName, State) ->
    %% Here we handle late arrival of the ack after enqueuing to a
    %% remote queue. The acks are on the form `{reference(), ok}` or
    %% `{reference(), {error, cant_remote_enqueue}}`.
    %%
    %% TODO: this should be cleaned up for 2.0 as changing this is
    %% likely backwards incompatible.
    {next_state, StateName, State}.

terminate(_Reason, _StateName, _State) ->
    vmq_metrics:incr_queue_teardown(),
    ok.

code_change(_OldVsn, StateName, State, _Extra) ->
    {ok, StateName, State}.

%%%===================================================================
%%% Internal functions
%%%===================================================================
enqueue_many_(Msgs, FsmState, #{states := AllowedStates}, State) ->
    case allowed_state(FsmState, AllowedStates) of
        true ->
            _ = vmq_metrics:incr_queue_in(length(Msgs)),
            {reply, ok, FsmState, insert_many(Msgs, State)};
        false ->
            {reply, {error, FsmState}, FsmState, State}
    end.

allowed_state(FsmState, AllowedStates) ->
    Any = lists:member(any, AllowedStates),
    Any orelse lists:member(FsmState, AllowedStates).

add_session_(SessionPid, Opts, #state{id=SId, offline=Offline,
                                      sessions=Sessions, opts=OldOpts} = State) ->
    #{max_online_messages := MaxOnlineMessages,
      max_offline_messages := MaxOfflineMsgs,
      queue_deliver_mode := DeliverMode,
      queue_type := QueueType,
      cleanup_on_disconnect := Clean
     } = Opts,
    NewSessions =
    case maps:get(SessionPid, Sessions, not_found) of
        not_found ->
            _ = vmq_plugin:all(on_client_wakeup, [SId]),
            monitor(process, SessionPid),
            maps:put(SessionPid,
                     #session{pid=SessionPid, cleanup_on_disconnect=Clean,
                              queue=#queue{max=MaxOnlineMessages}}, Sessions);
        _ ->
            Sessions
    end,
    insert_from_queue(Offline#queue{type=QueueType},
                      State#state{
                        deliver_mode=DeliverMode,
                        offline=Offline#queue{
                                  max=MaxOfflineMsgs,
                                  type=QueueType,
                                  size=0, drop=0,
                                  queue = queue:new()
                                 },
                        opts=maps:merge(OldOpts, Opts),
                        sessions=NewSessions}).

del_session(SessionPid, #state{id=SId, sessions=Sessions} = State) ->
    NewSessions = maps:remove(SessionPid, Sessions),
    case maps:get(SessionPid, Sessions) of
        #session{cleanup_on_disconnect=true} = Session ->
            cleanup_session(SId, Session),
            {State#state{sessions=NewSessions}, Session};
        Session ->
            %% give queue content of this session to other alive sessions
            %% or to offline queue
            {insert_from_session(Session, State#state{sessions=NewSessions}),
             Session}
    end.

handle_session_down(SessionPid, StateName,
                    #state{id=SId, waiting_call=WaitingCall} = State) ->
    {NewState, DeletedSession} = del_session(SessionPid, State),
    case {maps:size(NewState#state.sessions), StateName, WaitingCall} of
        {0, wait_for_offline, {add_session, NewSessionPid, Opts, From}} ->
            %% last session gone
            %% ... but we've a new session waiting
            %%     no need to go into offline state
            gen_fsm:reply(From, ok),
            case DeletedSession#session.cleanup_on_disconnect of
                true ->
                    _ = vmq_plugin:all(on_client_gone, [SId]);
                false ->
                    _ = vmq_plugin:all(on_client_offline, [SId])
            end,
            {next_state, state_change({'DOWN', add_session}, wait_for_offline, online),
             add_session_(NewSessionPid, Opts, NewState#state{waiting_call=undefined})};
        {0, wait_for_offline, {migrate, _, From}} when DeletedSession#session.cleanup_on_disconnect ->
            %% last session gone
            %% ... we dont need to migrate this one
            vmq_reg:delete_subscriptions(SId),
            _ = vmq_plugin:all(on_client_gone, [SId]),
            gen_fsm:reply(From, ok),
            {stop, normal, NewState};
        {0, wait_for_offline, {migrate, _, _}} ->
            %% last session gone
            %% ... but we've a migrate request waiting
            %%     go into drain state
            gen_fsm:send_event(self(), drain_start),
            _ = vmq_plugin:all(on_client_offline, [SId]),
            {next_state, state_change({'DOWN', migrate}, wait_for_offline, drain), NewState};
        {0, wait_for_offline, {cleanup, From}} ->
            %% Forcefully cleaned up, we have to cleanup remaining offline messages
            %% we don't cleanup subscriptions!
            #state{offline=#queue{queue=Q}} = NewState,
            cleanup_queue(SId, Q),
            _ = vmq_metrics:incr_queue_unhandled(queue:len(Q)),
            gen_fsm:reply(From, ok),
            _ = vmq_plugin:all(on_client_gone, [SId]),
            {stop, normal, NewState};
        {0, _, _} when DeletedSession#session.cleanup_on_disconnect ->
            %% last session gone
            %% ... we've to cleanup and go down
            %%
            %% it is assumed that all attached sessions use the same
            %% clean session flag
            vmq_reg:delete_subscriptions(SId),
            _ = vmq_plugin:all(on_client_gone, [SId]),
            {stop, normal, NewState};
        {0, OldStateName, _} ->
            %% last session gone
            %% ... we've to stay around and store the messages
            %%     inside the offline queue
            _ = vmq_plugin:all(on_client_offline, [SId]),
            {next_state, state_change('DOWN', OldStateName, offline),
             maybe_set_last_will_timer(maybe_set_expiry_timer(NewState#state{offline=compress_queue(SId, NewState#state.offline)}))};
        _ ->
            %% still one or more sessions online
            {next_state, StateName, NewState}
    end.

handle_waiting_acks_and_msgs(WAcks, #state{id=SId, sessions=Sessions, offline=Offline} = State) ->
    %% we can only handle the last waiting acks and msgs if this is
    %% the last session active for this queue.
    case maps:size(Sessions) of
        1 ->
            %% this is the last active session
            NewOfflineQueue =
            lists:foldl(
              fun({deliver, QoS, #vmq_msg{persisted=true} = Msg}, AccOffline) ->
                      queue_insert(true, {deliver, QoS, Msg#vmq_msg{persisted=false}}, AccOffline, SId);
                 (Msg, AccOffline) ->
                      queue_insert(true, Msg, AccOffline, SId)
              end, Offline, WAcks),
            State#state{offline=NewOfflineQueue};
        N ->
            lager:debug("handle waiting acks for multiple sessions (~p) not possible", [N]),
            %% it doesn't make sense to keep the waiting acks around
            %% however depending on the balancing strategy it would
            %% make sense to re-enqueue messages for other active
            %% sessions --> TODO
            State
    end.

disconnect_sessions(Reason, #state{sessions=Sessions}) ->
    maps:fold(fun(SessionPid, #session{}, _) ->
                      %% before the session is going to die it
                      %% will send out LWT messages and will give
                      %% us back the waiting acks and messages
                      %% calling set_last_waiting_acks/2
                      %% then the 'DOWN' message gets triggerd
                      %% finally deleting the session
                      vmq_mqtt_fsm_util:send(SessionPid, {disconnect, Reason}),
                      ok
              end, ok, Sessions).

change_session_state(NewState, SessionPid, #state{id=SId, sessions=Sessions} = State) ->
    #session{queue=#queue{backup=Backup} = Queue} = Session = maps:get(SessionPid, Sessions),
    cleanup_queue(SId, Backup),
    _ = vmq_metrics:incr_queue_out(queue:len(Backup)),
    UpdatedSession = change_session_state(NewState,
                                          Session#session{queue=Queue#queue{backup=queue:new()}}),
    NewSessions = maps:update(SessionPid, UpdatedSession, Sessions),
    State#state{sessions=NewSessions}.

%% in active state
change_session_state(active, #session{status=active} = Session) ->
    Session;
change_session_state(notify, #session{status=active} = Session) ->
    Session#session{status=notify};

%% in passive state
change_session_state(notify, #session{status=passive, queue=#queue{size=0}} = Session) ->
    Session#session{status=notify};
change_session_state(notify, #session{status=passive} = Session) ->
    send_notification(Session);
change_session_state(active, #session{status=passive, queue=#queue{size=0}} = Session) ->
    Session#session{status=active};
change_session_state(active, #session{status=passive} = Session) ->
    send(Session);

%% in notify state
change_session_state(active, #session{status=notify, queue=#queue{size=0}} = Session) ->
    Session#session{status=active};
change_session_state(active, #session{status=notify} = Session) ->
    send(Session);
change_session_state(notify, #session{status=notify} = Session) ->
    Session.

insert_from_session(#session{queue=Queue},
                    #state{deliver_mode=fanout, sessions=Sessions} = State)
  when Sessions == #{} ->
    %% all will go into offline queue
    insert_from_queue(Queue, State);
insert_from_session(_, #state{deliver_mode=fanout} = State) ->
    %% due to fanout other sessions have already received the messages
    State;
insert_from_session(#session{queue=Queue},
                    #state{deliver_mode=balance} = State) ->
    %% allow other sessions to balance the messages of the dead queue
    insert_from_queue(Queue, State).

insert_from_queue(#queue{type=fifo, queue=Q, backup=BQ}, State) ->
    insert_from_queue(fun queue:out/1, queue:out(queue:join(BQ, Q)), State);
insert_from_queue(#queue{type=lifo, queue=Q, backup=BQ}, State) ->
    insert_from_queue(fun queue:out_r/1, queue:out_r(queue:join(BQ, Q)), State).

insert_from_queue(F, {{value, Msg}, Q}, State) when is_tuple(Msg) ->
    insert_from_queue(F, F(Q), insert(Msg, State));
insert_from_queue(F, {{value, MsgRef}, Q}, #state{id=SId} = State) when is_binary(MsgRef) ->
    case vmq_plugin:only(msg_store_read, [SId, MsgRef]) of
        {ok, #vmq_msg{qos=QoS} = Msg} ->
            insert_from_queue(F, F(Q), insert({deliver, QoS, Msg}, State));
        {error, _} ->
            insert_from_queue(F, F(Q), State)
    end;
insert_from_queue(_F, {empty, _}, State) ->
    State.

insert_many(MsgsOrRefs, State) ->
    lists:foldl(fun(MsgOrRef, AccState) ->
                        insert(MsgOrRef, AccState)
                end, State, MsgsOrRefs).

%% Offline Queue
insert({deliver, 0, _}, #state{sessions=Sessions} = State)
  when Sessions == #{} ->
    %% no session online, skip message for QoS0 Subscription
    State;
insert({deliver, _, #vmq_msg{qos=0}}, #state{sessions=Sessions} = State)
  when Sessions == #{} ->
    %% no session online, skip QoS0 message for QoS1 or QoS2 Subscription
    State;
insert(MsgOrRef, #state{id=SId, offline=Offline, sessions=Sessions} = State)
  when Sessions == #{} ->
    %% no session online, insert in offline queue
    State#state{offline=queue_insert(true, maybe_set_expiry_ts(MsgOrRef), Offline, SId)};

%% Online Queue
insert(MsgOrRef, #state{id=SId, deliver_mode=fanout, sessions=Sessions} = State) ->
    {NewSessions, _} = session_fold(SId, fun session_insert/3, maybe_set_expiry_ts(MsgOrRef), Sessions),
    State#state{sessions=NewSessions};

insert(MsgOrRef, #state{id=SId, deliver_mode=balance, sessions=Sessions} = State) ->
    Pids = maps:keys(Sessions),
    RandomPid = lists:nth(rand:uniform(maps:size(Sessions)), Pids),
    RandomSession = maps:get(RandomPid, Sessions),
    {UpdatedSession, _} = session_insert(SId, RandomSession, maybe_set_expiry_ts(MsgOrRef)),
    State#state{sessions=maps:update(RandomPid, UpdatedSession, Sessions)}.

session_insert(SId, #session{status=active, queue=Q} = Session, MsgOrRef) ->
    {send(Session#session{queue=queue_insert(false, MsgOrRef, Q, SId)}), MsgOrRef};
session_insert(SId, #session{status=passive, queue=Q} = Session, MsgOrRef) ->
    {Session#session{queue=queue_insert(false, MsgOrRef, Q, SId)}, MsgOrRef};
session_insert(SId, #session{status=notify, queue=Q} = Session, MsgOrRef) ->
    {send_notification(Session#session{queue=queue_insert(false, MsgOrRef, Q, SId)}), MsgOrRef}.

%% unlimited messages accepted
queue_insert(Offline, MsgOrRef, #queue{max=-1, size=Size, queue=Queue} = Q, SId) ->
    Q#queue{queue=queue:in(maybe_offline_store(Offline, SId, MsgOrRef), Queue), size=Size + 1};
%% tail drop in case of fifo
queue_insert(_Offline, MsgOrRef, #queue{type=fifo, max=Max, size=Size, drop=Drop} = Q, SId)
  when Size >= Max ->
    vmq_metrics:incr_queue_drop(),
    maybe_offline_delete(SId, MsgOrRef),
    Q#queue{drop=Drop + 1};
%% drop oldest in case of lifo
queue_insert(Offline, MsgOrRef, #queue{type=lifo, max=Max, size=Size, queue=Queue, drop=Drop} = Q, SId)
  when Size >= Max ->
    {{value, OldMsgOrRef}, NewQueue} = queue:out(Queue),
    vmq_metrics:incr_queue_drop(),
    maybe_offline_delete(SId, OldMsgOrRef),
    Q#queue{queue=queue:in(maybe_offline_store(Offline, SId, MsgOrRef), NewQueue), drop=Drop + 1};

%% normal enqueue
queue_insert(Offline, MsgOrRef, #queue{queue=Queue, size=Size} = Q, SId) ->
    Q#queue{queue=queue:in(maybe_offline_store(Offline, SId, MsgOrRef), Queue), size=Size + 1}.

send(#session{pid=Pid, queue=Q} = Session) ->
    Session#session{status=passive, queue=send(Pid, Q)}.

send(Pid, #queue{type=fifo, queue=Queue, size=Count, drop=Dropped} = Q) ->
    Msgs = maybe_expire_msgs(queue:to_list(Queue)),
    vmq_mqtt_fsm_util:send(Pid, {mail, self(), Msgs, Count, Dropped}),
    Q#queue{queue=queue:new(), backup=Queue, size=0, drop=0};
send(Pid, #queue{type=lifo, queue=Queue, size=Count, drop=Dropped} = Q) ->
    Msgs = maybe_expire_msgs(lists:reverse(queue:to_list(Queue))),
    vmq_mqtt_fsm_util:send(Pid, {mail, self(), Msgs, Count, Dropped}),
    Q#queue{queue=queue:new(), backup=Queue, size=0, drop=0}.

send_notification(#session{pid=Pid} = Session) ->
    vmq_mqtt_fsm_util:send(Pid, {mail, self(), new_data}),
    Session#session{status=passive}.

cleanup_session(SubscriberId, #session{queue=#queue{queue=Q, backup=BQ}}) ->
    _ = vmq_metrics:incr_queue_unhandled(queue:len(Q)),
    %% it's possible that the backup queue isn't cleaned up yet.
    cleanup_queue(SubscriberId, queue:join(Q, BQ)).

cleanup_queue(_, {[],[]}) -> ok; %% optimization
cleanup_queue(SId, Queue) ->
    cleanup_queue_(SId, queue:out(Queue)).

cleanup_queue_(SId, {{value, {deliver, _, _} = Msg}, NewQueue}) ->
    maybe_offline_delete(SId, Msg),
    cleanup_queue_(SId, queue:out(NewQueue));
cleanup_queue_(SId, {{value, {deliver_pubrel, _}}, NewQueue}) ->
    % no need to deref
    cleanup_queue_(SId, queue:out(NewQueue));
cleanup_queue_(SId, {{value, MsgRef}, NewQueue}) when is_binary(MsgRef) ->
    maybe_offline_delete(SId, MsgRef),
    cleanup_queue_(SId, queue:out(NewQueue));
cleanup_queue_(_, {empty, _}) -> ok.


session_fold(SId, Fun, Acc, Map) ->
    session_fold(SId, Fun, Acc, Map, maps:keys(Map)).

session_fold(SId, Fun, Acc, Map, [K|Rest]) ->
    {NewV, NewAcc} = Fun(SId, maps:get(K, Map), Acc),
    session_fold(SId, Fun, NewAcc, maps:update(K, NewV, Map), Rest);
session_fold(_, _, Acc, Map, []) ->
    {Map, Acc}.

maybe_set_expiry_timer(#state{sessions=Sessions,
                              opts=Opts}=State) when Sessions == #{} ->
    Duration =
        case Opts of
            #{session_expiry_interval := ExpiryInterval} ->
                ExpiryInterval;
            _ ->
                vmq_config:get_env(persistent_client_expiration, 0)
        end,
    maybe_set_expiry_timer(Duration, State);
maybe_set_expiry_timer(State) -> State.

maybe_set_expiry_timer(0, State) ->
    %% never expire
    State;
maybe_set_expiry_timer(ExpireAfter, State) when ExpireAfter > 0 ->
    Ref = gen_fsm:send_event_after(ExpireAfter * 1000, expire_session),
    State#state{expiry_timer=Ref}.

maybe_set_last_will_timer(#state{delayed_will = undefined} = State) ->
    State;
maybe_set_last_will_timer(#state{delayed_will = {Delay, _Fun}} = State) ->
    Ref = gen_fsm:send_event_after(Delay * 1000, publish_last_will),
    State#state{delayed_will_timer = Ref}.

publish_last_will(#state{delayed_will = undefined} = State) ->
    State;
publish_last_will(#state{delayed_will = {_, Fun}} = State) ->
    Fun(),
    unset_will_timer(State#state{delayed_will = undefined}).

maybe_offline_store(Offline, SubscriberId, {deliver, QoS, #vmq_msg{persisted=false} = Msg}) when QoS > 0 ->
    PMsg = Msg#vmq_msg{persisted=true},
    case vmq_plugin:only(msg_store_write, [SubscriberId, PMsg#vmq_msg{qos=QoS}]) of
        %% in case we have no online/serving session attached
        %% to this queue anymore we can save memory by only
        %% keeping the message ref in the queue
        ok when Offline ->
            PMsg#vmq_msg.msg_ref;
        {ok, NewMsgRef} when Offline ->
            NewMsgRef;
        %% in case we still have online sessions attached
        %% to this queue, we keep the full message structure around
        ok ->
            {deliver, QoS, PMsg};
        {ok, NewMsgRef} ->
            {deliver, QoS, PMsg#vmq_msg{msg_ref=NewMsgRef}};
        %% in case we cannot store the message we keep the
        %% full message structure around
        {error, _} ->
            {deliver, QoS, Msg}
    end;
maybe_offline_store(true, _, {deliver, _, #vmq_msg{persisted=true} = Msg}) ->
    Msg#vmq_msg.msg_ref;
maybe_offline_store(_, _, MsgOrRef) -> MsgOrRef.

maybe_offline_delete(SubscriberId, {deliver, _, #vmq_msg{persisted=true, msg_ref=MsgRef}}) ->
    _ = vmq_plugin:only(msg_store_delete, [SubscriberId, MsgRef]),
    ok;
maybe_offline_delete(SubscriberId, MsgRef) when is_binary(MsgRef) ->
    _ = vmq_plugin:only(msg_store_delete, [SubscriberId, MsgRef]),
    ok;
maybe_offline_delete(_, _) -> ok.

unset_timers(State) ->
    S1 = unset_expiry_timer(State),
    unset_will_timer(S1).

unset_will_timer(#state{delayed_will_timer=undefined} = State) -> State;
unset_will_timer(#state{delayed_will_timer=Ref} = State) ->
    gen_fsm:cancel_timer(Ref),
    State#state{delayed_will_timer=undefined}.

unset_expiry_timer(#state{expiry_timer=undefined} = State) -> State;
unset_expiry_timer(#state{expiry_timer=Ref} = State) ->
    gen_fsm:cancel_timer(Ref),
    State#state{expiry_timer=undefined}.

state_change(Msg, OldStateName, NewStateName) ->
    lager:debug("transition from ~p --> ~p because of ~p", [OldStateName, NewStateName, Msg]),
    NewStateName.

set_general_opts(#{queue_deliver_mode := DeliverMode,
                   max_offline_messages := MaxOfflineMsgs,
                   max_msgs_per_drain_step := MaxMsgsPerDrainStep},
                 #state{offline=Offline} = State) ->
    State#state{offline=Offline#queue{max=MaxOfflineMsgs},
                deliver_mode=DeliverMode,
                max_msgs_per_drain_step=MaxMsgsPerDrainStep}.

set_session_opts(SessionPid, #{max_online_messages := MaxOnlineMsgs,
                               queue_type := Type,
                               cleanup_on_disconnect := Clean}, #state{sessions=Sessions} = State) ->
    #session{queue=Queue} = Session = maps:get(SessionPid, Sessions),
    NewSessions = maps:update(SessionPid,
                              Session#session{
                                cleanup_on_disconnect=Clean,
                                queue=Queue#queue{
                                        max=MaxOnlineMsgs,
                                        type=Type
                                       }
                               }, Sessions),
    State#state{sessions=NewSessions}.

compress_queue(SId, #queue{queue=Q} = Queue) ->
    NewQueue = compress_queue(SId, queue:to_list(Q), []),
    Queue#queue{queue=NewQueue}.

compress_queue(_, [], Acc) ->
    queue:from_list(lists:reverse(Acc));
compress_queue(SId, [Msg|Rest], Acc) ->
    compress_queue(SId, Rest, [maybe_offline_store(true, SId, Msg)|Acc]).

decompress_queue(SId, #queue{queue=Q} = Queue) ->
    NewQueue = decompress_queue(SId, queue:to_list(Q), []),
    Queue#queue{queue=NewQueue}.

decompress_queue(_, [], Acc) ->
    queue:from_list(lists:reverse(Acc));
decompress_queue(SId, [MsgRef|Rest], Acc) when is_binary(MsgRef) ->
    case vmq_plugin:only(msg_store_read, [SId, MsgRef]) of
        {ok, #vmq_msg{qos=QoS} = Msg} ->
            decompress_queue(SId, Rest,
                             [{deliver, QoS, Msg#vmq_msg{persisted=false}}|Acc]);
        {error, Reason} ->
            lager:warning("can't decompress queue item with msg_ref ~p for subscriber ~p due to ~p",
                          [MsgRef, SId, Reason]),
            decompress_queue(SId, Rest, Acc)
    end;
decompress_queue(SId, [{deliver, QoS, Msg}|Rest], Acc) ->
    decompress_queue(SId, Rest, [{deliver, QoS, Msg#vmq_msg{persisted=false}}|Acc]);
decompress_queue(SId, [_|Rest], Acc) ->
    decompress_queue(SId, Rest, Acc).

queue_split(N, Queue) ->
    NN = case queue:len(Queue) of
             L when L > N -> N;
             L -> L
         end,
    queue:split(NN, Queue).

maybe_set_expiry_ts({deliver, QoS, #vmq_msg{expiry_ts={expire_after, ExpireAfter}} = Msg}) ->
    {deliver, QoS, Msg#vmq_msg{expiry_ts = {vmq_time:timestamp(second) + ExpireAfter, ExpireAfter}}};
maybe_set_expiry_ts(Msg) ->
    Msg.

maybe_expire_msgs(Msgs) ->
    {ToKeep, Expired} =
    lists:foldl(
      fun({deliver, _, #vmq_msg{expiry_ts=undefined}} = M, {Keep, Expired}) ->
              {[M|Keep], Expired};
         ({deliver, QoS, #vmq_msg{expiry_ts={ExpiryTS, _}} = M}, {Keep, Expired}) ->
              case vmq_time:is_past(ExpiryTS) of
                  true ->
                      {Keep, Expired + 1};
                  Remaining ->
                      {[{deliver, QoS, M#vmq_msg{expiry_ts={ExpiryTS, Remaining}}}|Keep], Expired}
              end;
         (M, {Keep, Expired}) -> {[M|Keep], Expired}
      end, {[], 0}, Msgs),
    _ = vmq_metrics:incr_queue_msg_expired(Expired),
    lists:reverse(ToKeep).
<|MERGE_RESOLUTION|>--- conflicted
+++ resolved
@@ -48,12 +48,8 @@
          migrate/2,
          cleanup/2,
          force_disconnect/2,
-<<<<<<< HEAD
          force_disconnect/3,
          set_delayed_will/3]).
-=======
-         force_disconnect/3]).
->>>>>>> c0a49f1e
 
 -export([online/2, online/3,
          offline/2, offline/3,
@@ -159,12 +155,9 @@
     force_disconnect(Queue, Reason, false).
 force_disconnect(Queue, Reason, DoCleanup) when is_pid(Queue) and is_boolean(DoCleanup) ->
     gen_fsm:sync_send_all_state_event(Queue, {force_disconnect, Reason, DoCleanup}, infinity).
-<<<<<<< HEAD
 
 set_delayed_will(Queue, Fun, Delay) when is_pid(Queue) ->
     gen_fsm:sync_send_all_state_event(Queue, {set_delayed_will, Fun, Delay}, infinity).
-=======
->>>>>>> c0a49f1e
 
 set_last_waiting_acks(Queue, WAcks) ->
     gen_fsm:sync_send_event(Queue, {set_last_waiting_acks, WAcks}, infinity).
