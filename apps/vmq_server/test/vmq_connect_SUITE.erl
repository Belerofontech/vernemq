-module(vmq_connect_SUITE).

-compile(export_all).
-compile(nowarn_export_all).

%% ===================================================================
%% common_test callbacks
%% ===================================================================
init_per_suite(Config) ->
    cover:start(),
    vmq_test_utils:setup(),
    [{ct_hooks, vmq_cth}|Config].

end_per_suite(_Config) ->
    vmq_test_utils:teardown(),
    _Config.

init_per_group(mqtts, Config) ->
    Config1 = [{type, tcp},{port, 1889}, {address, "127.0.0.1"}|Config],
    start_listener(Config1);
init_per_group(mqttws, Config) ->
    Config1 = [{type, ws},{port, 1890}, {address, "127.0.0.1"}|Config],
    start_listener(Config1);
init_per_group(mqttwsp, Config) ->
    Config1 = [{type, ws},{port, 1891}, {address, "127.0.0.1"}, {proxy_protocol, true}|Config],
    start_listener(Config1);
init_per_group(mqttv4, Config) ->
    Config1 = [{type, tcp},{port, 1888}, {address, "127.0.0.1"}|Config],
    [{protover, 4}|start_listener(Config1)];
init_per_group(mqttv5, Config) ->
    Config1 = [{type, tcp},{port, 1887}, {address, "127.0.0.1"}|Config],
    [{protover, 5}|start_listener(Config1)].


end_per_group(_Group, Config) ->
    stop_listener(Config),
    ok.

init_per_testcase(_Case, Config) ->
    %% reset config before each test
    vmq_server_cmd:set_config(allow_anonymous, false),
    vmq_server_cmd:set_config(max_client_id_size, 23),
    vmq_config:configure_node(),
    Config.

end_per_testcase(_, Config) ->
    Config.

all() ->
    [
     {group, mqtts},
     {group, mqttws},
     {group, mqttwsp}, % ws with proxy protocol
     {group, mqttv4},
     {group, mqttv5}
    ].

groups() ->
    Tests =
        [anon_denied_test,
         anon_success_test,
         invalid_id_0_test,
         invalid_id_0_311_test,
         invalid_id_missing_test,
         invalid_id_24_test,
         invalid_protonum_test,
         uname_no_password_denied_test,
         uname_password_denied_test,
         uname_password_success_test,
         change_subscriber_id_test
        ],
    [
     {mqttv4, [shuffle,sequence],
      [auth_on_register_change_username_test|Tests]},
     {mqtts, [], Tests},
     {mqttws, [], [ws_protocols_list_test, ws_no_known_protocols_test] ++ Tests},
     {mqttwsp, [], [ws_proxy_protocol_v1_test, ws_proxy_protocol_v2_test,
                    ws_proxy_protocol_localcommand_v1_test, ws_proxy_protocol_localcommand_v2_test]},
     {mqttv5, [auth_on_register_change_username_test, uname_anon_username_test_m5]}
    ].

%%%%%%%%%%%%%%%%%%%%%%%%%%%%%%%%%%%%%%%%%%%%%%%%%%%%%%%%
%%% Actual Tests
%%%%%%%%%%%%%%%%%%%%%%%%%%%%%%%%%%%%%%%%%%%%%%%%%%%%%%%%
anon_denied_test(Config) ->
    Connect = packet:gen_connect("connect-anon-test", [{keepalive,10}]),
    Connack = packet:gen_connack(5),
    {ok, Socket} = packet:do_client_connect(Connect, Connack, conn_opts(Config)),
    ok = close(Socket, Config).

anon_success_test(Config) ->
    vmq_server_cmd:set_config(allow_anonymous, true),
    vmq_config:configure_node(),
    %% allow_anonymous is proxied through vmq_config.erl
    Connect = packet:gen_connect("connect-success-test", [{keepalive,10}]),
    Connack = packet:gen_connack(0),
    {ok, Socket} = packet:do_client_connect(Connect, Connack, conn_opts(Config)),
    ok = close(Socket, Config).

uname_anon_username_test_m5(Config) ->
    %% we test that the given v5 username is taken, even for anonymous access
    vmq_server_cmd:set_config(allow_anonymous, true),
    vmq_config:configure_node(),
    Connect = mqtt5_v4compat:gen_connect("set-username-test",
    [{keepalive,10}, {username, "user"},
     {password, "whatever"}], Config),
    Connack = mqtt5_v4compat:gen_connack(success, Config),
<<<<<<< HEAD
    ok = vmq_plugin_mgr:enable_module_plugin(on_register_m5, ?MODULE,
=======
    ok = vmq_plugin_mgr:enable_module_plugin(on_register_m5, ?MODULE, 
>>>>>>> ae511fda
                hook_on_register_uname_anon_username_m5, 4),
    {ok, Socket} = mqtt5_v4compat:do_client_connect(Connect, Connack, conn_opts(Config), Config),
    ok = vmq_plugin_mgr:disable_module_plugin(on_register_m5, ?MODULE, hook_on_register_uname_anon_username_m5, 4),
    ok = close(Socket, Config).

invalid_id_0_test(Config) ->
    Connect = packet:gen_connect(empty, [{keepalive,10}]),
    Connack = packet:gen_connack(2),
    {ok, Socket} = packet:do_client_connect(Connect, Connack, conn_opts(Config)),
    ok = close(Socket, Config).

invalid_id_0_311_test(Config) ->
    Connect = packet:gen_connect(empty, [{keepalive,10},{proto_ver,4}]),
    Connack = packet:gen_connack(0),
    ok = vmq_plugin_mgr:enable_module_plugin(
      auth_on_register, ?MODULE, hook_empty_client_id_proto_4, 5),
    {ok, Socket} = packet:do_client_connect(Connect, Connack, conn_opts(Config)),
    ok = vmq_plugin_mgr:disable_module_plugin(
      auth_on_register, ?MODULE, hook_empty_client_id_proto_4, 5),
    ok = close(Socket, Config).

invalid_id_missing_test(Config) ->
    Connect = packet:gen_connect(undefined, [{keepalive,10}]),
    {error, closed} = packet:do_client_connect(Connect, <<>>, conn_opts(Config)).

invalid_id_24_test(Config) ->
    Connect = packet:gen_connect("connect-invalid-id-test-", [{keepalive,10}]),
    Connack = packet:gen_connack(2), %% client id longer than 23 Characters
    {ok, Socket} = packet:do_client_connect(Connect, Connack, conn_opts(Config)),
    ok = close(Socket, Config).

invalid_protonum_test(Config) ->
    %% mosq_test.gen_connect("test", keepalive=10, proto_ver=0)
    Connect = <<16#10,16#12,16#00,16#06,16#4d,16#51,16#49,16#73,
                16#64,16#70,16#00,16#02,16#00,16#0a,16#00,16#04,
                16#74,16#65,16#73,16#74>>,
    Connack = packet:gen_connack(1),
    {ok, Socket} = packet:do_client_connect(Connect, Connack, conn_opts(Config)),
    ok = close(Socket, Config).

uname_no_password_denied_test(Config) ->
    Connect = packet:gen_connect("connect-uname-test-", [{keepalive,10}, {username, "user"}]),
    Connack = packet:gen_connack(4),
    ok = vmq_plugin_mgr:enable_module_plugin(
      auth_on_register, ?MODULE, hook_uname_no_password_denied, 5),
    {ok, Socket} = packet:do_client_connect(Connect, Connack, conn_opts(Config)),
    ok = vmq_plugin_mgr:disable_module_plugin(
      auth_on_register, ?MODULE, hook_uname_no_password_denied, 5),
    ok = close(Socket, Config).

uname_password_denied_test(Config) ->
    Connect = packet:gen_connect("connect-uname-pwd-test", [{keepalive,10}, {username, "user"},
                                                            {password, "password9"}]),
    Connack = packet:gen_connack(4),
    ok = vmq_plugin_mgr:enable_module_plugin(
      auth_on_register, ?MODULE, hook_uname_password_denied, 5),
    {ok, Socket} = packet:do_client_connect(Connect, Connack, conn_opts(Config)),
    ok = vmq_plugin_mgr:disable_module_plugin(
      auth_on_register, ?MODULE, hook_uname_password_denied, 5),
    ok = close(Socket, Config).

uname_password_success_test(Config) ->
    Connect = packet:gen_connect("connect-uname-pwd-test", [{keepalive,10}, {username, "user"},
                                                            {password, "password9"}]),
    Connack = packet:gen_connack(0),
    ok = vmq_plugin_mgr:enable_module_plugin(
      auth_on_register, ?MODULE, hook_uname_password_success, 5),
    {ok, Socket} = packet:do_client_connect(Connect, Connack, conn_opts(Config)),
    ok = vmq_plugin_mgr:disable_module_plugin(
      auth_on_register, ?MODULE, hook_uname_password_success, 5),
    ok = close(Socket, Config).

change_subscriber_id_test(Config) ->
    Connect = packet:gen_connect("change-sub-id-test",
                                 [{keepalive,10}, {username, "whatever"},
                                  {password, "whatever"}]),
    Connack = packet:gen_connack(0),
    ok = vmq_plugin_mgr:enable_module_plugin(
      auth_on_register, ?MODULE, hook_change_subscriber_id, 5),
    ok = vmq_plugin_mgr:enable_module_plugin(
      on_register, ?MODULE, hook_on_register_changed_subscriber_id, 3),
    {ok, Socket} = packet:do_client_connect(Connect, Connack, conn_opts(Config)),
    ok = vmq_plugin_mgr:disable_module_plugin(
      on_register, ?MODULE, hook_on_register_changed_subscriber_id, 3),
    ok = vmq_plugin_mgr:disable_module_plugin(
      auth_on_register, ?MODULE, hook_change_subscriber_id, 5),
    ok = close(Socket, Config).

auth_on_register_change_username_test(Config) ->
    Connect = mqtt5_v4compat:gen_connect("change-username-test",
                                         [{keepalive,10}, {username, "old_username"},
                                          {password, "whatever"}], Config),
    Connack = mqtt5_v4compat:gen_connack(success, Config),
    ok = vmq_plugin_mgr:enable_module_plugin(
      auth_on_register, ?MODULE, hook_change_username, 5),
    ok = vmq_plugin_mgr:enable_module_plugin(
      on_register, ?MODULE, hook_on_register_changed_username, 3),

    ok = vmq_plugin_mgr:enable_module_plugin(
      auth_on_register_m5, ?MODULE, hook_change_username_m5, 6),
    ok = vmq_plugin_mgr:enable_module_plugin(
      on_register_m5, ?MODULE, hook_on_register_changed_username_m5, 4),

    {ok, Socket} = mqtt5_v4compat:do_client_connect(Connect, Connack, conn_opts(Config), Config),

    ok = vmq_plugin_mgr:disable_module_plugin(
      auth_on_register_m5, ?MODULE, hook_change_username_m5, 6),
    ok = vmq_plugin_mgr:disable_module_plugin(
      on_register_m5, ?MODULE, hook_on_register_changed_username_m5, 4),

    ok = vmq_plugin_mgr:disable_module_plugin(
      on_register, ?MODULE, hook_on_register_changed_username, 3),
    ok = vmq_plugin_mgr:disable_module_plugin(
      auth_on_register, ?MODULE, hook_change_username, 5),
    ok = close(Socket, Config).

ws_protocols_list_test(Config) ->
    Connect = packet:gen_connect("ws_protocols_list_test", [{keepalive,10}]),
    Connack = packet:gen_connack(5),
    WSOpt  = {conn_opts, [{ws_protocols, ["foo", "mqtt", "bar"]}]},
    ConnOpts = [WSOpt | conn_opts(Config)],
    {ok, Socket} = packet:do_client_connect(Connect, Connack, ConnOpts),
    ok = close(Socket, Config).

ws_no_known_protocols_test(Config) ->
    Connect = packet:gen_connect("ws_no_known_protocols_test", [{keepalive,10}]),
    Connack = packet:gen_connack(5),
    WSOpt  = {conn_opts, [{ws_protocols, ["foo", "bar", "baz"]}]},
    ConnOpts = [WSOpt | conn_opts(Config)],
    {error, unknown_websocket_protocol} = packet:do_client_connect(Connect, Connack, ConnOpts),
    ok.

ws_proxy_protocol_v1_test(Config) ->
    ProxyInfo =
        #{version => 1, command => proxy,
		transport_family => ipv4,
		transport_protocol => stream,
		src_address => {127, 0, 0, 1}, src_port => 80,
		dest_address => {127, 0, 0, 1}, dest_port => 81},
    Connect = packet:gen_connect("ws_proxy_protocol_test", [{keepalive,10}]),
    Connack = packet:gen_connack(5),
    WSOpt  = {conn_opts, [{ws_protocols, ["mqtt"]}]},
    ConnOpts = [WSOpt | conn_opts(Config)],
    {ok, Socket} = packet:do_client_connect(Connect, Connack, [{proxy_info, ProxyInfo}|ConnOpts]),
    ok = close(Socket, Config).

ws_proxy_protocol_v2_test(Config) ->
    ProxyInfo =
        #{version => 2, command => proxy,
		transport_family => ipv4,
		transport_protocol => stream,
		src_address => {127, 0, 0, 1}, src_port => 80,
		dest_address => {127, 0, 0, 1}, dest_port => 81},
    Connect = packet:gen_connect("ws_proxy_protocol_test", [{keepalive,10}]),
    Connack = packet:gen_connack(5),
    WSOpt  = {conn_opts, [{ws_protocols, ["mqtt"]}]},
    ConnOpts = [WSOpt | conn_opts(Config)],
    {ok, Socket} = packet:do_client_connect(Connect, Connack, [{proxy_info, ProxyInfo}|ConnOpts]),
    ok = close(Socket, Config).

ws_proxy_protocol_localcommand_v1_test(Config) ->
    ProxyInfo =
        #{version => 1, command => local,
		transport_family => ipv4,
		transport_protocol => stream,
		src_address => {127, 0, 0, 1}, src_port => 80,
		dest_address => {127, 0, 0, 1}, dest_port => 81},
    Connect = packet:gen_connect("ws_proxy_protocol_test", [{keepalive,10}]),
    Connack = packet:gen_connack(5),
    WSOpt  = {conn_opts, [{ws_protocols, ["mqtt"]}]},
    ConnOpts = [WSOpt | conn_opts(Config)],
    {ok, Socket} = packet:do_client_connect(Connect, Connack, [{proxy_info, ProxyInfo}|ConnOpts]),
    ok = close(Socket, Config).

ws_proxy_protocol_localcommand_v2_test(Config) ->
    ProxyInfo =
        #{version => 2, command => local,
		transport_family => ipv4,
		transport_protocol => stream,
		src_address => {127, 0, 0, 1}, src_port => 80,
		dest_address => {127, 0, 0, 1}, dest_port => 81},
    Connect = packet:gen_connect("ws_proxy_protocol_test", [{keepalive,10}]),
    Connack = packet:gen_connack(5),
    WSOpt  = {conn_opts, [{ws_protocols, ["mqtt"]}]},
    ConnOpts = [WSOpt | conn_opts(Config)],
    {ok, Socket} = packet:do_client_connect(Connect, Connack, [{proxy_info, ProxyInfo}|ConnOpts]),
    ok = close(Socket, Config).

%%%%%%%%%%%%%%%%%%%%%%%%%%%%%%%%%%%%%%%%%%%%%%%%%%%%%%%%
%%% Hooks
%%%%%%%%%%%%%%%%%%%%%%%%%%%%%%%%%%%%%%%%%%%%%%%%%%%%%%%%
hook_empty_client_id_proto_4(_, _RandomId, _, _, _) -> ok.
hook_uname_no_password_denied(_, {"", <<"connect-uname-test-">>}, <<"user">>, undefined, _) -> {error, invalid_credentials}.
hook_uname_password_denied(_, {"", <<"connect-uname-pwd-test">>}, <<"user">>, <<"password9">>, _) -> {error, invalid_credentials}.
hook_uname_password_success(_, {"", <<"connect-uname-pwd-test">>}, <<"user">>, <<"password9">>, _) -> ok.
hook_change_subscriber_id(_, {"", <<"change-sub-id-test">>}, _, _, _) ->
    {ok, [{subscriber_id, {"newmp", <<"changed-client-id">>}}]}.
hook_on_register_changed_subscriber_id(_, {"newmp", <<"changed-client-id">>}, _) ->
    ok.

hook_change_username(_, _, <<"old_username">>, _, _) ->
    {ok, [{username, <<"new_username">>}]}.
hook_on_register_changed_username(_, _, <<"new_username">>) ->
    ok.

hook_change_username_m5(_, _, <<"old_username">>, _, _, _) ->
    {ok, #{username => <<"new_username">>}}.

hook_on_register_changed_username_m5(_,_, <<"new_username">>, _) ->
    ok.

hook_on_register_uname_anon_username_m5(_,_,<<"user">>, _) ->
    ok.

%% Helpers
stop_listener(Config) ->
    Port = proplists:get_value(port, Config),
    Address = proplists:get_value(address, Config),
    vmq_server_cmd:listener_stop(Port, Address, false).


close(Socket, Config) ->
    (transport(Config)):close(Socket).

transport(Config) ->
    case lists:keyfind(type, 1, Config) of
        {type, tcp} ->
            gen_tcp;
        {type, ssl} ->
            ssl;
        {type, ws} ->
            gen_tcp;
        {type, wss} ->
            ssl
    end.

conn_opts(Config) ->
    {port, Port} = lists:keyfind(port, 1, Config),
    {address, Address} = lists:keyfind(address, 1, Config),
    {type, Type} = lists:keyfind(type, 1, Config),
    TransportOpts =
        case Type of
            tcp ->
                [{transport, gen_tcp}, {conn_opts, []}];
            ssl ->
                [{transport, ssl},
                 {conn_opts,
                  [
                   {cacerts, load_cacerts()}
                  ]}];
            ws ->
                [{transport, vmq_ws_transport}, {conn_opts, []}]
        end,
    [{port, Port},{hostname, Address},
     lists:keyfind(propver, 1, Config)|TransportOpts].

load_cacerts() ->
    IntermediateCA = ssl_path("test-signing-ca.crt"),
    RootCA = ssl_path("test-root-ca.crt"),
    load_cert(RootCA) ++ load_cert(IntermediateCA).

load_cert(Cert) ->
    {ok, Bin} = file:read_file(Cert),
    case filename:extension(Cert) of
        ".der" ->
            %% no decoding necessary
            [Bin];
        _ ->
            %% assume PEM otherwise
            Contents = public_key:pem_decode(Bin),
            [DER || {Type, DER, Cipher} <-
                    Contents, Type == 'Certificate',
                    Cipher == 'not_encrypted']
    end.

start_listener(Config) ->
    {port, Port} = lists:keyfind(port, 1, Config),
    {address, Address} = lists:keyfind(address, 1, Config),
    {type, Type} = lists:keyfind(type, 1, Config),
    ProtVers = {allowed_protocol_versions, "3,4,5"},

    Opts1 =
        case Type of
            ssl ->
                [{ssl, true},
                 {nr_of_acceptors, 5},
                 {cafile, ssl_path("all-ca.crt")},
                 {certfile, ssl_path("server.crt")},
                 {keyfile, ssl_path("server.key")},
                 {tls_version, "tlsv1.2"}];
            tcp ->
                [];
            ws ->
                [{websocket,true}];
            wss -> [{ssl, true},
                 {nr_of_acceptors, 5},
                 {cafile, ssl_path("all-ca.crt")},
                 {certfile, ssl_path("server.crt")},
                 {keyfile, ssl_path("server.key")},
                 {tls_version, "tlsv1.2"},
                 {websocket, true}]
        end,
    {ok, _} = vmq_server_cmd:listener_start(Port, Address, [ProtVers | Opts1]),
    [{address, Address},{port, Port},{opts, Opts1}|Config].

ssl_path(File) ->
    Path = filename:dirname(
             proplists:get_value(source, ?MODULE:module_info(compile))),
    filename:join([Path, "ssl", File]).<|MERGE_RESOLUTION|>--- conflicted
+++ resolved
@@ -105,11 +105,7 @@
     [{keepalive,10}, {username, "user"},
      {password, "whatever"}], Config),
     Connack = mqtt5_v4compat:gen_connack(success, Config),
-<<<<<<< HEAD
-    ok = vmq_plugin_mgr:enable_module_plugin(on_register_m5, ?MODULE,
-=======
     ok = vmq_plugin_mgr:enable_module_plugin(on_register_m5, ?MODULE, 
->>>>>>> ae511fda
                 hook_on_register_uname_anon_username_m5, 4),
     {ok, Socket} = mqtt5_v4compat:do_client_connect(Connect, Connack, conn_opts(Config), Config),
     ok = vmq_plugin_mgr:disable_module_plugin(on_register_m5, ?MODULE, hook_on_register_uname_anon_username_m5, 4),
