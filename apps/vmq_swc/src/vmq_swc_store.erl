%% Copyright 2018 Octavo Labs AG Zurich Switzerland (https://octavolabs.com)
%%
%% Licensed under the Apache License, Version 2.0 (the "License");
%% you may not use this file except in compliance with the License.
%% You may obtain a copy of the License at
%%
%%     http://www.apache.org/licenses/LICENSE-2.0
%%
%% Unless required by applicable law or agreed to in writing, software
%% distributed under the License is distributed on an "AS IS" BASIS,
%% WITHOUT WARRANTIES OR CONDITIONS OF ANY KIND, either express or implied.
%% See the License for the specific language governing permissions and
%% limitations under the License.

-module(vmq_swc_store).
-include("vmq_swc.hrl").
-behaviour(gen_server).

-export([start_link/1,
         write/3,
         write/4,
         write_batch/2,
         read/2,
         fold_values/4,
         subscribe/3,
         dump/1,

         process_batch/2,

         lock/1,

         remote_sync_missing/3,
         rpc_sync_missing/3,

         sync_repair/5,

         node_clock/1,
         remote_node_clock/2,
         rpc_node_clock/1,

         watermark/1,
         remote_watermark/2,
         rpc_watermark/1,

         update_watermark/3,

         do_gc/2,
         set_group_members/2,
         node_clock_by_storename/1, % testing
         watermark_by_storename/1,   % testing
         rpc_broadcast/3,
         fix_watermark/2, % testing
         set_nodeclock/2 % testing
        ]).

-export([init/1,
         handle_call/3,
         handle_cast/2,
         handle_info/2,
         terminate/2,
         code_change/3]).

%% for testing only.
-export([set_broadcast/2]).

-record(state,
        {
         %id                :: peer(),
         id                :: swc_id(),
         old_id            :: swc_id(),
         mode,
         group,
         config            :: config(),
         dotkeymap         :: dotkeymap(),
         nodeclock         :: nodeclock(),
         watermark         :: watermark(),
         %peers             :: list(peer()),
         peers             :: list(swc_id()),
         sync_lock,
         auto_gc           :: boolean(),
         periodic_gc       :: boolean(),
         subscriptions=#{},
         broadcast_enabled :: boolean()
        }).

%-define(DBG_OP(Str, Format), io:format(Str, Format)).
-define(DBG_OP(_Str, _Format), ok).
-define(RETAIN_DB, {vmq, retain}).

start_link(#swc_config{store=StoreName} = Config) ->
    gen_server:start_link({local, StoreName}, ?MODULE, [Config], []).

%%%%%%%%%%%%%%%%%%%%%%%%%%%%%
%%% Store API

-spec write(config(), key(), value()) -> ok.
write(Config, Key, Value) ->
    write(Config, Key, Value, swc_vv:new()).

-spec write(config(), key(), value(), context() | undefined) -> ok.
write(Config, Key, Value, Context) ->
    write_batch(Config, [{Key, Value, Context}]).

-spec write_batch(config(), [{key(), value(), context() | undefined}]) -> ok.
write_batch(Config, [{_Key, _Val, _Context}|_] = WriteOps) ->
    enqueue_op_sync(Config, {write, WriteOps}).

-spec read(config(), key()) -> {[value()], context()}.
read(Config, Key) ->
    SKey = sext:encode(Key),
    Obj0 = maybe_get_cached_object(Config, SKey),
    LocalClock=get_cached_node_clock(Config),
    Obj1 = swc_kv:fill(Obj0, LocalClock),
    Values = swc_kv:values(Obj1),
    Context = swc_kv:context(Obj1),
    {Values, Context}.

-spec fold_values(config(), fun((key(), {[value()], context()}, any()) -> any()), any(), key_prefix()) -> any().
fold_values(Config, Fun, Acc, FullPrefix) ->
    LocalClock=get_cached_node_clock(Config),
    SFirstKey = sext:encode({FullPrefix, 0}), %% apparently 0 < '_'
    vmq_swc_db:fold(Config, ?DB_OBJ,
                    fun(SKey, BValue, AccAcc) ->
                            case sext:decode(SKey) of
                                {FullPrefix, _Key} = PKey ->
                                    Obj0 = binary_to_term(BValue),
                                    Obj1 = swc_kv:fill(Obj0, LocalClock),
                                    Values = swc_kv:values(Obj1),
                                    Context = swc_kv:context(Obj1),
                                    Fun(PKey, {Values, Context}, AccAcc);
                                _ ->
                                    stop
                            end
                    end, Acc, SFirstKey).

-spec subscribe(config(), key_prefix(),
                fun(({updated, key_prefix(), key_suffix(), [value()], [value()]}
                    |{deleted, key_prefix(), key_suffix(), [value()]}
                    ) -> any())) -> ok.
subscribe(#swc_config{store=StoreName}, FullPrefix, ConvertFun) ->
    gen_server:call(StoreName, {subscribe, FullPrefix, ConvertFun, self()}, infinity).

%%%%%%%%%%%%%%%%%%%%%%%%%%%%
%%% Sync API, used by vmq_swc_exchange_fsm

-spec lock(config()) -> ok | {error, atom()}.
lock(#swc_config{store=StoreName}) ->
    gen_server:call(StoreName, {lock, self()}, infinity).

-spec remote_sync_missing(config(), peer(), [dot()]) -> [{db_key(), object()}].
remote_sync_missing(#swc_config{group=SwcGroup, transport=TMod, peer={OriginPeer, _Actor}}, RemotePeer, Dots) ->
    TMod:rpc(SwcGroup, RemotePeer, ?MODULE, rpc_sync_missing, [OriginPeer, Dots]).

-spec rpc_sync_missing(peer(), [dot()], config()) -> [{db_key(), object()}].
rpc_sync_missing(OriginPeer, Dots, #swc_config{store=StoreName}) ->
    gen_server:call(StoreName, {sync_missing, OriginPeer, Dots}, infinity).

-spec sync_repair(config(), [{db_key(), object()}], peer(), nodeclock(), false | {true, watermark()}) -> ok.
sync_repair(#swc_config{store=StoreName, peer=LocalNodeId}, MissingObjects, RemotePeer, RemoteClock, LastBatch) ->
    gen_server:call(StoreName, {sync_repair, LocalNodeId, RemotePeer, RemoteClock, MissingObjects, LastBatch}, infinity).

-spec node_clock(config()) -> nodeclock().
node_clock(#swc_config{store=StoreName}) ->
    gen_server:call(StoreName, get_node_clock, infinity).
node_clock_by_storename(StoreName) ->
    gen_server:call(StoreName, get_node_clock, infinity).
watermark_by_storename(StoreName) ->
    gen_server:call(StoreName, get_watermark, infinity).
set_nodeclock(StoreName, NodeClock) ->
    gen_server:call(StoreName, {set_node_clock, NodeClock}, infinity).

-spec remote_node_clock(config(), peer()) -> nodeclock().
remote_node_clock(#swc_config{group=SwcGroup, transport=TMod}, RemotePeer) ->
    TMod:rpc(SwcGroup, RemotePeer, ?MODULE, rpc_node_clock, []).

-spec rpc_node_clock(config()) -> nodeclock().
rpc_node_clock(#swc_config{} = Config) ->
    node_clock(Config).

-spec watermark(config()) -> watermark().
watermark(Config) ->
   Watermark = get_watermark(Config),
   Watermark.

-spec remote_watermark(config(), peer()) -> watermark().
remote_watermark(#swc_config{group=SwcGroup, transport=TMod}, RemotePeer) ->
    TMod:rpc(SwcGroup, RemotePeer, ?MODULE, rpc_watermark, []).

-spec rpc_watermark(config()) -> watermark().
rpc_watermark(#swc_config{} = Config) ->
    watermark(Config).

-spec update_watermark(config(), peer(), nodeclock()) -> ok.
update_watermark(#swc_config{store=StoreName, peer=Peer}, RemotePeer, RemoteNodeClock) ->
    gen_server:call(StoreName, {update_watermark, Peer, RemotePeer, RemoteNodeClock}, infinity).

-spec rpc_broadcast(peer(), any(), config()) -> ok.
rpc_broadcast(FromPeer, Msg, #swc_config{store=StoreName} = _Config) ->
    gen_server:cast(StoreName, {swc_broadcast, FromPeer, Msg}).

%%%%%%%%%%%%%%%%%%%%%%%%%%%%%
%%% Misc API

do_gc(StoreName, Node) ->
    gen_server:call({StoreName, Node}, do_gc, infinity).

dump(StoreName) ->
    gen_server:call(StoreName, dump, infinity).

process_batch(StoreName, Batch) ->
    gen_server:call(StoreName, {batch, Batch}, infinity).

set_broadcast(#swc_config{store=StoreName}, IsBroadcastEnabled) when is_boolean(IsBroadcastEnabled) ->
    gen_server:call(StoreName, {set_broadcast, IsBroadcastEnabled}).

set_group_members(#swc_config{store=StoreName}, Members) ->
    gen_server:cast(StoreName, {set_group_members, Members}).

%%%%%%%%%%%%%%%%%%%%%%%%%%%%%%%%%%%%%%%%%%%%%%%%%%%%%%%%%%%%%%%%%%%5
%%% GEN_SERVER Callbacks
%%%%%%%%%%%%%%%%%%%%%%%%%%%%%%%%%%%%%%%%%%%%%%%%%%%%%%%%%%%%%%%%%%%5
init([#swc_config{group=Group, peer=SWC_ID, store=StoreName, r_o_w_cache=CacheName} = Config]) ->
    process_flag(priority, high),
    StartSync = application:get_env(vmq_swc, sync_interval, {5000, 2500}),
    StartSync =/= 0 andalso erlang:send_after(1000, self(), sync),

    NodeClock = get_nodeclock(Config),
    Watermark = get_watermark(Config),

    DKM = init_dotkeymap(Config),
    case application:get_env(vmq_swc, periodic_gc, true) of
        true ->
            self() ! do_gc;
        false ->
            ignore
    end,

    IsBroadcastEnabled = application:get_env(vmq_swc, enable_broadcast, true),
    IsAutoGc = application:get_env(vmq_swc, auto_gc, true),
    IsPeriodicGc = application:get_env(vmq_swc, periodic_gc, true),

    ets:new(StoreName, [public, named_table, {read_concurrency, true}]),
    ets:new(CacheName, [public, named_table, {read_concurrency, true}]),
   % Members = vmq_swc_peer_service_manager:get_actors(),
   % {ok, LocalState} = vmq_swc_peer_service_manager:get_local_state(),

   % reset the entire watermark
   % NewWatermark = swc_watermark:reset_counters(NewWatermark0),
   % Members = vmq_swc_peer_service_manager:get_actors_and_peers(),

    vmq_swc_metrics:register_gauge({swc_object_count, Group},
                                   fun() -> {[{group, atom_to_list(Group)}],
                                             <<"The number of replicated objects by this SWC group.">>,
                                            vmq_swc_dkm:info(DKM, object_count)}
                                   end),
    vmq_swc_metrics:register_gauge({swc_tombstone_count, Group},
                                   fun() -> {[{group, atom_to_list(Group)}],
                                             <<"The number of replicated tombstones by this SWC group.">>,
                                            vmq_swc_dkm:info(DKM, tombstone_count)}
                                   end),
    vmq_swc_metrics:register_gauge({swc_dotkeymap_memory, Group},
                                   fun() -> {[{group, atom_to_list(Group)}],
                                             <<"The number of words allocated to the SWC group dotkeymap.">>,
                                            vmq_swc_dkm:info(DKM, memory)}
                                   end),
    % {ok, Actor} = vmq_swc_peer_service_manager:get_actor(),
    Members = vmq_swc_group_membership:get_members(Config),
    Members2 = vmq_swc_group_membership:swc_ids(Members),
    OLD_SWC_ID =
    case ets:lookup(swc_cluster_state, old_actor) of
        [] -> {node(), <<"initial">>};
        [{old_actor, OLD_SWC_Actor}] -> {node(), OLD_SWC_Actor}
    end,
<<<<<<< HEAD
    State = set_peers(Members2, #state{id=SWC_ID,
=======
    State = set_peers(Members2, #state{id=SWC_ID, 
>>>>>>> ae511fda
                                      old_id = OLD_SWC_ID,
                                      peers=[],
                                      group=Group,
                                      config=Config,
                                      dotkeymap=DKM,
                                      nodeclock=NodeClock,
                                      watermark=Watermark,
                                      auto_gc = IsAutoGc,
                                      periodic_gc = IsPeriodicGc,
                                      broadcast_enabled = IsBroadcastEnabled
                                     }),
    {ok, State}.

handle_call({batch, Batch}, _From, #state{config=Config,
                                          peers=Peers,
                                          id=Id,
                                          broadcast_enabled=IsBroadcastEnabled} = State0) ->
    {Local, _} = Id,
    Peers1 = proplists:get_keys(Peers),
    {ReplicateObjects, DbOps, #state{nodeclock=NodeClock} = State1} =
    lists:foldl(fun({{CallerPid, CallerRef}, {write, WriteOps}}, Acc0) ->
                        Acc1 =
                        lists:foldl(fun(WriteOp, AccAcc0) ->
                                            process_write_op(CallerPid, WriteOp, AccAcc0)
                                    end, Acc0, WriteOps),
                        CallerPid ! {CallerRef, ok},
                        Acc1
                end, {[], [], State0}, Batch),
    UpdateNodeClock_DBOp = update_nodeclock_db_op(NodeClock),
    db_write(Config, [UpdateNodeClock_DBOp | lists:reverse(DbOps)]),
    r_o_w_cache_clear(Config),
 %   io:format("Batch, Replicate Objects ~p~n", [ReplicateObjects]),
 %   io:format("Batch, DBOpts ~p~n", [DbOps]),
 %   io:format("Batch, NodeClock ~p~n", [NodeClock]),
    case IsBroadcastEnabled of
        true ->
            #swc_config{group=SwcGroup, transport=TMod} = Config,
            lists:foreach(
              fun(Peer) ->
                      TMod:rpc_cast(SwcGroup, Peer, ?MODULE, rpc_broadcast, [Local, lists:reverse(ReplicateObjects)])
              end, Peers1);
        _ ->
            ok
    end,
    {reply, ok, cache_node_clock(State1)};

handle_call({subscribe, FullPrefix, ConvertFun, Pid}, _From, #state{subscriptions=Subs0} = State0) ->
    SubsForPrefix = maps:get(FullPrefix, Subs0, []),
    Subs1 = maps:put(FullPrefix, [{Pid, ConvertFun}|SubsForPrefix], Subs0),
    {reply, ok, State0#state{subscriptions=Subs1}};

handle_call({lock, OwnerPid}, _From, #state{id=Id, sync_lock=SyncLock} = State0) ->
    {Peer, _Actor} = Id,
 %   lager:info("Local ID in lock request: ~p~n", [Id]),
    case node(OwnerPid) == Peer of
        true when SyncLock == undefined ->
            MRef = monitor(process, OwnerPid),
            Lock = {OwnerPid, MRef},
            {reply, ok, State0#state{sync_lock=Lock}};
        true ->
            {reply, {error, already_locked}, State0};
        false ->
            {reply, {error, invalid_lock_request}, State0}
    end;

handle_call({sync_missing, _OriginPeer, Dots}, From, #state{config=Config} = State0) ->
    spawn_link(
      fun() ->
              Result =
              lists:filtermap(
                fun(Dot) ->
                        DotKey = sext:encode(Dot),
                        case vmq_swc_db:get(Config, ?DB_DKM, DotKey) of
                            not_found ->
                                false;
                            {ok, SKey} ->
                                case vmq_swc_db:get(Config, ?DB_OBJ, SKey) of
                                    not_found ->
                                        %% the object was deleted in
                                        %% the past, replace it with
                                        %% an empty object which will
                                        %% become the delete-marker on
                                        %% the other node.
                                        {true, {SKey, swc_kv:add(swc_kv:new(), Dot, '$deleted')}};
                                    {ok, BObj} ->
                                        {true, {SKey, binary_to_term(BObj)}}
                                end
                        end
                end, Dots),
              gen_server:reply(From, Result)
      end),
    {noreply, State0};

handle_call(get_node_clock, _From, #state{nodeclock=NodeClock} = State) ->
    {reply, NodeClock, State};

handle_call({set_node_clock, NodeClock}, _From, State) ->
    {reply, ok, State#state{nodeclock=NodeClock}};

handle_call(get_watermark, _From, #state{watermark=Watermark} = State) ->
    {reply, Watermark, State};

handle_call({update_watermark, _OriginPeer, RemotePeer, RemoteNodeClock}, _From, #state{config=Config} = State0) ->
    Watermark = update_watermark_internal(RemotePeer, RemoteNodeClock, State0),    %{Node, Actor}, NodeClock, State0),
    UpdateWatermark_DBop = update_watermark_db_op(Watermark),
    db_write(Config, [UpdateWatermark_DBop]),
    {reply, ok, State0#state{watermark=Watermark}};

handle_call({sync_repair, _OriginPeer, RemotePeer, RemoteNodeClock, MissingObjects, LastBatch}, _From,
            #state{config=Config} = State0) ->
    RemoteActor = vmq_swc_peer_service_manager:get_actor_for_peer(RemotePeer),
    {DbOps, State1} = fill_strip_save_batch(MissingObjects, RemoteNodeClock, State0),
    State2 =
    case LastBatch of
        false ->
            UpdateNodeClock_DBop = update_nodeclock_db_op(State1#state.nodeclock),
            db_write(Config, lists:reverse([UpdateNodeClock_DBop | DbOps])),
            State1;
        {true, RemoteWatermark} ->
            NodeClock0 = sync_clocks({RemotePeer, RemoteActor}, RemoteNodeClock, State1#state.nodeclock),
            Watermark = update_watermark_after_sync(State1#state.watermark, RemoteWatermark, State1#state.id, {RemotePeer, RemoteActor}, NodeClock0, RemoteNodeClock),
            UpdateNodeClock_DBop = update_nodeclock_db_op(NodeClock0),
            UpdateWatermark_DBop = update_watermark_db_op(Watermark),
            db_write(Config, lists:reverse([UpdateNodeClock_DBop, UpdateWatermark_DBop | DbOps])),
            incremental_gc(State1#state{watermark=Watermark, nodeclock=NodeClock0})
    end,
    {reply, ok, cache_node_clock(State2)};

handle_call(nodeclock, _, #state{nodeclock=NodeClock} = State) ->
    {reply, NodeClock, State};

handle_call(do_gc, _, #state{id=Id, nodeclock=NodeClock, config=Config} = State0) ->
    Watermark = update_watermark_internal(Id, NodeClock, State0),
    UpdateWatermark_DBop = update_watermark_db_op(Watermark),
    db_write(Config, [UpdateWatermark_DBop]),
    {reply, ok, incremental_gc(State0#state{watermark=Watermark})};

handle_call(dump, _, #state{config=Config} = State) ->
    {reply, dump_tables(Config), State};
handle_call(dump_dotkeymap, _, #state{dotkeymap=DKM} = State) ->
    {reply, vmq_swc_dkm:dump(DKM), State};

handle_call({set_broadcast, IsBroadcastEnabled}, _From, State) ->
    {reply, ok, State#state{broadcast_enabled=IsBroadcastEnabled}};

handle_call(Request, From, State) ->
    lager:error("Replica ~p: Received invalid call ~p from ~p", [State#state.group, Request, From]),
    {reply, {error, wrong_request}, State}.

handle_cast({set_group_members, UpdatedPeerList}, State) ->
    {noreply, set_peers(UpdatedPeerList, State)};

handle_cast({swc_broadcast, FromPeer, Objects}, #state{peers=Peers, config=Config} = State0) ->
    Peers1 = proplists:get_keys(Peers),
    case lists:member(FromPeer, Peers1) of
        true ->
            {DbOps, #state{nodeclock=NodeClock} = State1} =
            lists:foldl(fun(Object, Acc) ->
                                process_replicate_op(Object, Acc)
                        end, {[], State0}, Objects),
            UpdateNodeClock_DBOp = update_nodeclock_db_op(NodeClock),
            db_write(Config, [UpdateNodeClock_DBOp | lists:reverse(DbOps)]),
            {noreply, cache_node_clock(State1)};
        false ->
            % drop broadcast
            {noreply, State0}
    end;
handle_cast(Request, State) ->
    lager:error("Replica ~p: Received invalid cast ~p", [State#state.group, Request]),
    {noreply, State}.

handle_info(do_gc, #state{id=Id, nodeclock=NodeClock, config=Config} = State0) ->
    Watermark = update_watermark_internal(Id, NodeClock, State0),
    UpdateWatermark_DBop = update_watermark_db_op(Watermark),
    db_write(Config, [UpdateWatermark_DBop]),
    State1 = incremental_gc(State0#state{watermark=Watermark}),
    erlang:send_after(application:get_env(vmq_swc, gc_interval, 15000), self(), do_gc),
    {noreply, State1};

handle_info({sync_with, Peer}, #state{config=Config} = State) ->
    %% only used for testing purposes
    vmq_swc_exchange_sup:start_exchange(Config, Peer, application:get_env(vmq_swc, sync_timeout, 60000)),
    {noreply, State};

handle_info(sync, #state{config=Config, sync_lock=undefined, peers=Peers} = State) ->
    case random_peer(proplists:get_keys(Peers), fun(N) -> lists:member(N, nodes()) end) of
        {ok, SyncNode} ->
            vmq_swc_exchange_sup:start_exchange(Config, SyncNode, application:get_env(vmq_swc, sync_timeout, 60000));
        {error, no_peer_available} ->
            lager:debug("Replica ~p: Can't initialize AE exchange due to no peer available", [State#state.group]),
            ignore
    end,
    maybe_schedule_sync(),
    {noreply, State};

handle_info(sync, State) ->
    maybe_schedule_sync(),
    {noreply, State};

handle_info({'DOWN', MRef, process, Pid, _Info}, #state{sync_lock={Pid, MRef}} = State) ->
    {noreply, State#state{sync_lock=undefined}};

handle_info(Info, State) ->
    lager:error("Replica ~p: Received invalid info ~p", [State#state.group, Info]),
    {noreply, State}.

terminate(_Reason, _State) ->
    ok.

code_change(_, _, State) ->
    {ok, State}.

%% INTERNAL
set_peers(NewPeers, #state{id=Id, config=Config, dotkeymap=DKM, nodeclock=LocalClock0, watermark=WM0} = State) ->
    OldPeers = swc_node:ids(LocalClock0),
    AddedPeers = NewPeers -- OldPeers,
    LeftPeers = OldPeers -- NewPeers,
    lager:debug("vmq_swc_store:set_peers/2: AddedPeers ~p~n", [AddedPeers]),
    lager:debug("vmq_swc_store:set_peers/2: LeftPeers ~p~n", [LeftPeers]),

    {NodeClock, Watermark} =
    case {AddedPeers, LeftPeers} of
        {[], []} ->
            {LocalClock0, WM0};
        _ ->
            %% Ensure the node clock contains all required peers
            %% Adding {Peer, 0} won't override an existing entry
            TmpClock0 = lists:foldl(fun(Peer, AccClock) -> swc_node:add(AccClock, {Peer, 0}) end, LocalClock0, NewPeers),

            {TmpClock0, fix_watermark(WM0, NewPeers)}
    end,

    UpdateWatermark_DBop = update_watermark_db_op(Watermark),
    UpdateNodeClock_DBop = update_nodeclock_db_op(NodeClock),


    db_write(Config, [UpdateWatermark_DBop, UpdateNodeClock_DBop]),
    cache_node_clock(State#state{nodeclock=NodeClock, watermark=Watermark, peers=NewPeers -- [Id]}).

% maybe_retire_peer(WM, OldID, NewID) ->
%     NewWatermark0 = swc_watermark:retire_peer(WM, OldID, NewID),
%     % reset the entire watermark
%     swc_watermark:reset_counters(NewWatermark0).
cache_node_clock(#state{config=#swc_config{store=StoreName}, nodeclock=NodeClock} = State) ->
    ets:insert(StoreName, {node_clock, NodeClock}),
    State.

get_cached_node_clock(#swc_config{store=StoreName}) ->
    [{_, NodeClock}] = ets:lookup(StoreName, node_clock),
    NodeClock.

maybe_get_cached_object(#swc_config{r_o_w_cache=CacheName} = Config, SKey) ->
    case ets:lookup(CacheName, SKey) of
        [] ->
            get_obj_for_key(Config, SKey);
        [{_, Obj}] ->
            Obj
    end.

r_o_w_cache_insert_object(#swc_config{r_o_w_cache=CacheName}, SKey, Obj) ->
    ets:insert(CacheName, {SKey, Obj}).

r_o_w_cache_clear(#swc_config{r_o_w_cache=CacheName}) ->
    ets:delete_all_objects(CacheName).

random_peer([], _Filter) -> {error, no_peer_available};
random_peer(Peers, FilterFun) ->
    FilteredPeers = lists:filter(FilterFun, Peers),
    case FilteredPeers of
        [] ->
            {error, no_peer_available};
        _ ->
            {ok, lists:nth(rand:uniform(length(FilteredPeers)), FilteredPeers)}
    end.

fix_watermark({W, R} = Watermark, Peers) ->
<<<<<<< HEAD
    Watermark0 =
=======
    Watermark0 = 
>>>>>>> ae511fda
    lists:foldl(
      fun(Peer, WMAcc0) ->
              % This will reset all counters to zero
              WMAcc1 = swc_watermark:add_peer(WMAcc0, Peer, Peers),
              % set the reset counters to its old value,
              % new nodes will have a counter of '
              lists:foldl(
                fun(P, A) ->
                        swc_watermark:update_cell(A, Peer, P, swc_watermark:get(Watermark, Peer, P))
                end, WMAcc1, Peers)
      end, swc_watermark:new(), Peers),
      {W1, _} = Watermark0,
      {W1, R}.

update_watermark_internal(RemoteNode, RemoteClock, #state{id=Id, watermark=Watermark0, nodeclock=NodeClock}) ->
    % Store the knowledge the other node has about us
    % update my watermark with what I know, based on my node clock
    Watermark1 = swc_watermark:update_peer(Watermark0, Id, NodeClock),
    % update my watermark with what my peer knows, based on its node clock
    swc_watermark:update_peer(Watermark1, RemoteNode, RemoteClock).

update_watermark_after_sync(Watermark0, RemoteWatermark, Id, RemoteId, NodeClock, RemoteClock) ->
    % update my watermark with what I know, based on my node clock
    Watermark1 = maps:fold(
            fun (I, _, Acc) ->
                    case I == Id of
                        false -> Acc;
                        true -> swc_watermark:update_peer(Acc, I, NodeClock)
                    end
            end, Watermark0, NodeClock),
    % update my watermark with what my peer knows, based on its node clock
    Watermark2 = maps:fold(
            fun (I, _, Acc) ->
                    case I == RemoteId of
                        false -> Acc;
                        true -> swc_watermark:update_peer(Acc, I, RemoteClock)
                    end
            end, Watermark1, RemoteClock),
    % update the watermark to reflect what the asking peer has about its peers
    swc_watermark:left_join(Watermark2, RemoteWatermark).

sync_clocks(RemoteID, RemoteNodeClock0, NodeClock) ->
    % replace the current entry in the node clock for the responding clock with
    % the current knowledge it's receiving
    %{RemoteNode, _Actor} = RemoteID,
    RemoteNodeClock1 = maps:filter(fun(Id, _) -> Id == RemoteID end, RemoteNodeClock0),
    %RemoteNodeClock1 = maps:filter(fun({RemoteNode, _Actor}, _) -> RemoteNode == node() end, RemoteNodeClock0),
    % the merge will delete all entries, where the latest dot is {0,0}!
    % check if this is what we want.
    swc_node:merge(NodeClock, RemoteNodeClock1).
   % swc_node:merge(NodeClock, RemoteNodeClock0).

fill_strip_save_batch(MissingObjects, RemoteNodeClock, #state{config=Config, nodeclock=NodeClock0} = State0) ->
    {NodeClock1, RealMissing} =
    lists:foldl(
      fun({SKey, Obj}, {NodeClockAcc0, AccRealMissing0} = Acc) ->
              % fill the object with the sending node clock
              FilledObj = swc_kv:fill(Obj, RemoteNodeClock),
              % get the local object corresponding to the received object and fill the causal history
              {D1, _} = Local = swc_kv:fill(get_obj_for_key(Config, SKey), NodeClock0),
              % synchronize / merge the remote and local object
              {D2, _} = Synced = swc_kv:sync(FilledObj, Local),
              % filter out the object that is not missing after all
              case (D1 =/= D2) orelse ((map_size(D1) == 0) andalso (map_size(D2) == 0)) of
                  true ->
                      % add each new dot to our node clock
                      NodeClockAcc1 = swc_kv:add(NodeClockAcc0, Synced),
                      MissingObj = {SKey, Synced, Local},
                      {NodeClockAcc1, [MissingObj|AccRealMissing0]};
                  false ->
                      Acc
              end
      end, {NodeClock0, []}, MissingObjects),
    % save the synced objects and strip their causal history
    State1 = State0#state{nodeclock=NodeClock1},
    FinalDBOps = strip_save_batch(RealMissing, [], State1, sync_resp, nil),
    {FinalDBOps, State1}.

strip_save_batch([], DBOps, _State, _DbgCategory, _OriginPid) ->
    DBOps;
strip_save_batch([{SKey, Obj, OldObj}|Rest], DBOps0, #state{nodeclock=NodeClock, dotkeymap=DKM} = State, DbgCategory, OriginPid) ->
    DBOps1 = add_object_to_log(State#state.dotkeymap, SKey, Obj, DBOps0),
    % remove unnecessary causality from the Obj, based on the current node clock
    {Values0, Context} = _StrippedObj0 = swc_kv:strip(Obj, NodeClock),
    Values1 = maps:filter(fun(_D, V) -> V =/= '$deleted' end, Values0),
    StrippedObj1 = {Values1, Context},
    % The resulting Obj is one of the following:
    % 0 - it has no value but has causal history -> it's a delete, but still must be persisted
    % 1 - it has no value and no causal history -> can be deleted
    % 2 - has values, with causal history -> it's a normal write and must be persisted
    % 3 - has values, but no causal history -> it's the final form for this write
    DBOps2  =
    case {map_size(Values1), map_size(Context)} of
        {0, C} when (C == 0) or (State#state.peers == []) -> % case 1
            vmq_swc_dkm:mark_for_gc(DKM, SKey),
            event(deleted, SKey, undefined, OldObj, State, OriginPid),
            [delete_obj_db_op(SKey, [DbgCategory, strip_save_batch])|DBOps1];
        {0, _} -> % case 0
            vmq_swc_dkm:mark_for_gc(DKM, SKey),
            event(deleted, SKey, undefined, OldObj, State, OriginPid),
            [update_obj_db_op(SKey, StrippedObj1, [DbgCategory, strip_save_batch])|DBOps1];
        _ -> % case 2 & 3
            event(updated, SKey, StrippedObj1, OldObj, State, OriginPid),
            [update_obj_db_op(SKey, StrippedObj1, [DbgCategory, strip_save_batch])|DBOps1]
    end,
    strip_save_batch(Rest, DBOps2, State, DbgCategory, OriginPid).

event(Type, SKey, NewObj, OldObj, #state{subscriptions=Subscriptions}, OriginPid) ->
    {FullPrefix, Key} = sext:decode(SKey),
    OldValues = swc_kv:values(OldObj),
    SubsForPrefix = maps:get(FullPrefix, Subscriptions, []),
    lists:foreach(
      fun
          ({Pid, _}) when (FullPrefix == ?RETAIN_DB) andalso (Pid == OriginPid) ->
<<<<<<< HEAD
               % When originator is vmq_retain_srv of this node, then the
               % RETAIN_DB is already uptodate. In this case we must skip the feedback notification event
               % to prevent corrupting the RETAIN_DB. (= avoid overwriting possible newer updates)
=======
               % When originator is vmq_retain_srv of this node, then the 
               % RETAIN_DB is already up-to-date. In this case we must skip the feedback notification event
               % to prevent corrupting the RETAIN_DB. (= avoid overwriting possible newer updates) 
>>>>>>> ae511fda
               skip;
          ({Pid, ConvertFun}) when Type == deleted ->
              Pid ! ConvertFun({deleted, FullPrefix, Key, OldValues});
          ({Pid, ConvertFun}) when Type == updated ->
              Pid ! ConvertFun({updated, FullPrefix, Key, OldValues, swc_kv:values(NewObj)})
      end, SubsForPrefix).


process_write_op(OriginPid, {Key, Value, MaybeContext}, {AccReplicate0, AccDBOps0, #state{config=Config, id=Id, nodeclock=NodeClock0} = State0}) ->
    % sext encode key
    SKey = sext:encode(Key),
    % get and fill the causal history of the local key
    DiskObj = swc_kv:fill(get_obj_for_key(Config, SKey), NodeClock0),

    Context =
    case MaybeContext of
        undefined ->
            swc_kv:context(DiskObj);
        _ ->
            MaybeContext
    end,

    % discard obsolete values wrt. the causal context
    DiscardObj = swc_kv:discard(DiskObj, Context),
    % generate a new dot for this write/delete and add it to the node clock
    {Counter, NodeClock1} = swc_node:event(NodeClock0, Id),
    % test if this is a delete; if not, add dot-value to the Obj
    NewObj =
    case Value of
        ?DELETED ->
            swc_kv:add(DiscardObj, {Id, Counter}, ?DELETED);
        _ ->
            swc_kv:add(DiscardObj, {Id, Counter}, Value)
    end,
    % save the new k/v and remove unnecessary causal information
    AccDBOps1 = strip_save_batch([{SKey, NewObj, DiskObj}], AccDBOps0, State0, write_op, OriginPid),
    AccReplicate1 = [{SKey, NewObj}|AccReplicate0],
    State1 = State0#state{nodeclock=NodeClock1},
    r_o_w_cache_insert_object(Config, SKey, NewObj),
    {AccReplicate1, AccDBOps1, State1}.

process_replicate_op({SKey, Obj}, {AccDBOps0, #state{config=Config, nodeclock=NodeClock0} = State0}) ->
    NodeClock1 = swc_kv:add(NodeClock0, Obj),
    State1 = State0#state{nodeclock=NodeClock1},
    % get and fill the causal history of the local key
    DiskObj = swc_kv:fill(get_obj_for_key(Config, SKey), NodeClock0),
    % synchronize both objects
    FinalObj = swc_kv:sync(Obj, DiskObj),
    % save the new object, while stripping the unnecessary causality
    AccDBOps1 = strip_save_batch([{SKey, FinalObj, DiskObj}], AccDBOps0, State0, replicate_op, nil),
    {AccDBOps1, State1}.

add_object_to_log(DKM, SKey, Obj, AccDbOps) ->
    {Dots, _} = Obj,
    maps:fold(
      fun(_Dot={Id, Counter}, _, Acc) ->
              vmq_swc_dkm:insert(DKM, Id, Counter, SKey) ++ Acc
      end, AccDbOps, Dots).

enqueue_op_sync(Config, Op) ->
    Ref = make_ref(),
    CallerRef = {self(), Ref},
    vmq_swc_store_batcher:add_to_batch(Config, {CallerRef, Op}),
    %% we'll monitor the store, as this is where the batched operation
    %% is being processed
    MRef = monitor(process, Config#swc_config.store),
    receive
        {Ref, Reply} ->
            demonitor(MRef),
            Reply;
        {'DOWN', MRef, process, _, Reason} ->
            {error, Reason}
    end.

-spec get_obj_for_key(config(), db_key()) -> object().
get_obj_for_key(Config, SKey) ->
    case vmq_swc_db:get(Config, ?DB_OBJ, SKey) of
        {ok, BObj} -> binary_to_term(BObj);
        not_found -> swc_kv:new()
    end.

incremental_gc(#state{config=Config, watermark=Watermark, dotkeymap=DKM} = State) ->
    DBOps = vmq_swc_dkm:prune(DKM, Watermark, []),
    db_write(Config, DBOps),
    State.

% -spec remove_logs_for_peer(config(), dotkeymap(), peer()) -> ok.
% remove_logs_for_peer(Config, DKM, Peer) ->
%     DBOps = vmq_swc_dkm:prune_for_peer(DKM, Peer),
%     db_write(Config, DBOps).

-spec init_dotkeymap(config()) -> dotkeymap().
init_dotkeymap(Config) ->
    DKM = vmq_swc_dkm:init(),
    vmq_swc_db:fold(Config, ?DB_DKM,
                    fun(LogKey, SKey, _Acc) ->
                            {Id, Counter} = sext:decode(LogKey),
                            _ = vmq_swc_dkm:insert(DKM, Id, Counter, SKey)
                    end, ok),
    vmq_swc_db:fold(Config, ?DB_OBJ,
                    fun(SKey, BVal, _Acc) ->
                            {Values, _} = binary_to_term(BVal),
                            case map_size(Values) of
                                0 -> % deleted
                                    vmq_swc_dkm:mark_for_gc(DKM, SKey);
                                _ ->
                                    ignore
                            end
                    end, ok),
    DKM.

dump_tables(Config) ->
    #{obj => dump_table(Config, ?DB_OBJ, fun(K) -> sext:decode(K) end, fun(V) -> binary_to_term(V) end),
      dkm => dump_table(Config, ?DB_DKM, fun(K) -> sext:decode(K) end, fun(V) -> sext:decode(V) end),
      default => dump_table(Config, ?DB_DEFAULT, fun(K) -> K end, fun(V) -> (V) end)}.

dump_table(Config, Type, KeyDecoder, ValDecoder) ->
    {NumItems, KeyBytes, DataBytes, Data} =
    vmq_swc_db:fold(Config, Type,
      fun(Key, Val, {N, KeySpaceSize, DataSize, Acc}) ->
              {N + 1, byte_size(Key) + KeySpaceSize, byte_size(Val) + DataSize, [{KeyDecoder(Key), ValDecoder(Val)}|Acc]}
      end, {0, 0, 0, []}),
    #{n => NumItems, key_memory => KeyBytes, data_memory => DataBytes, data => Data}.

-spec update_obj_db_op(db_key(), object(), any()) -> db_op().
update_obj_db_op(SKey, Obj, _Category) ->
    ?DBG_OP("PUT Obj DB[~p] ~p~n", [_Category, SKey]),
    {?DB_OBJ, SKey, term_to_binary(Obj)}.

-spec delete_obj_db_op(db_key(), any()) -> db_op().
delete_obj_db_op(SKey, _Category) ->
    ?DBG_OP("DEL Obj DB[~p] ~p~n", [_Category, SKey]),
    {?DB_OBJ, SKey, ?DELETED}.

-spec update_nodeclock_db_op(nodeclock()) -> db_op().
update_nodeclock_db_op(NodeClock) ->
    {?DB_DEFAULT, <<"BVV">>, term_to_binary(NodeClock)}.

-spec update_watermark_db_op(watermark()) -> db_op().
update_watermark_db_op(Watermark) ->
    {?DB_DEFAULT, <<"KVV">>, term_to_binary(Watermark)}.

-spec get_nodeclock(config()) -> nodeclock().
<<<<<<< HEAD
get_nodeclock(Config) ->
  case vmq_swc_db:get(Config, ?DB_DEFAULT, <<"BVV">>) of
        {ok, BNodeClock} ->
=======
get_nodeclock(Config) -> 
  case vmq_swc_db:get(Config, ?DB_DEFAULT, <<"BVV">>) of
        {ok, BNodeClock} -> 
>>>>>>> ae511fda
        % if we find a nodeclock on disk, we trying to ensure unique swc_id
        % {ok, LocalState} = vmq_swc_peer_service_manager:get_local_state(),
        % {ok, Actor} = vmq_swc_peer_service_manager:get_actor(),
        % {ok, Merged} = riak_dt_orswot:update({update, [
        %                                                {add, node()}]}, Actor, LocalState),
        % _ = gen_server:cast(vmq_swc_peer_service_gossip, {receive_state, Merged}),
            NodeClock = binary_to_term(BNodeClock),
            io:format("Loaded NodeClock fromDisk ~p~n", [NodeClock]),
            NodeClock;
        not_found -> NodeClock0 = swc_node:new(),
                     NodeClock0
    end.

-spec get_watermark(config()) -> watermark().
get_watermark(Config) ->
    case vmq_swc_db:get(Config, ?DB_DEFAULT, <<"KVV">>) of
        {ok, BWatermark} -> binary_to_term(BWatermark);
        not_found -> swc_watermark:new()
    end.

-spec db_write(config(), list(db_op())) -> ok.
db_write(Config, DbOps) ->
    vmq_swc_db:put_many(Config, DbOps).

maybe_schedule_sync() ->
    case application:get_env(vmq_swc, sync_interval, {15000, 2500}) of
        0 -> ok;
        {FixedInt, RandInt} ->
            erlang:send_after(FixedInt + rand:uniform(RandInt), self(), sync)
    end.<|MERGE_RESOLUTION|>--- conflicted
+++ resolved
@@ -271,11 +271,7 @@
         [] -> {node(), <<"initial">>};
         [{old_actor, OLD_SWC_Actor}] -> {node(), OLD_SWC_Actor}
     end,
-<<<<<<< HEAD
-    State = set_peers(Members2, #state{id=SWC_ID,
-=======
     State = set_peers(Members2, #state{id=SWC_ID, 
->>>>>>> ae511fda
                                       old_id = OLD_SWC_ID,
                                       peers=[],
                                       group=Group,
@@ -552,11 +548,7 @@
     end.
 
 fix_watermark({W, R} = Watermark, Peers) ->
-<<<<<<< HEAD
-    Watermark0 =
-=======
     Watermark0 = 
->>>>>>> ae511fda
     lists:foldl(
       fun(Peer, WMAcc0) ->
               % This will reset all counters to zero
@@ -671,15 +663,9 @@
     lists:foreach(
       fun
           ({Pid, _}) when (FullPrefix == ?RETAIN_DB) andalso (Pid == OriginPid) ->
-<<<<<<< HEAD
-               % When originator is vmq_retain_srv of this node, then the
-               % RETAIN_DB is already uptodate. In this case we must skip the feedback notification event
-               % to prevent corrupting the RETAIN_DB. (= avoid overwriting possible newer updates)
-=======
                % When originator is vmq_retain_srv of this node, then the 
                % RETAIN_DB is already up-to-date. In this case we must skip the feedback notification event
                % to prevent corrupting the RETAIN_DB. (= avoid overwriting possible newer updates) 
->>>>>>> ae511fda
                skip;
           ({Pid, ConvertFun}) when Type == deleted ->
               Pid ! ConvertFun({deleted, FullPrefix, Key, OldValues});
@@ -823,15 +809,9 @@
     {?DB_DEFAULT, <<"KVV">>, term_to_binary(Watermark)}.
 
 -spec get_nodeclock(config()) -> nodeclock().
-<<<<<<< HEAD
-get_nodeclock(Config) ->
-  case vmq_swc_db:get(Config, ?DB_DEFAULT, <<"BVV">>) of
-        {ok, BNodeClock} ->
-=======
 get_nodeclock(Config) -> 
   case vmq_swc_db:get(Config, ?DB_DEFAULT, <<"BVV">>) of
         {ok, BNodeClock} -> 
->>>>>>> ae511fda
         % if we find a nodeclock on disk, we trying to ensure unique swc_id
         % {ok, LocalState} = vmq_swc_peer_service_manager:get_local_state(),
         % {ok, Actor} = vmq_swc_peer_service_manager:get_actor(),
