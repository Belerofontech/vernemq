--- conflicted
+++ resolved
@@ -22,12 +22,9 @@
 otp_release:
   - 21.3
   - 22.0
-<<<<<<< HEAD
-  - 23.0
-=======
   - 22.2
   - 22.3
->>>>>>> d42458a9
+  - 23.0
 cache:
   directories:
     - plts
