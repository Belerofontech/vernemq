# Changelog

- Support multilevel bridge prefixes.
- Make SSL cert depth configurable for bridges.
<<<<<<< HEAD
- Fix directory paths for metadata backend for RocksDB and Leveled
=======
- Fix number only client IDs in vmq-admin session CLI.
>>>>>>> eb96b972

## VerneMQ 1.10.1

- Upgrade the Plumtree metadata backend to include a fix for a crash which could
  occur during metadata exchange with a remote node if the remote node becomes
  unavailable.
- Fix bug where vmq_metrics crashes because external metric providers haven't
  started yet.
- Fix bug in vmq_swc where a cluster leave didn't properly cleanup the node clock.
- Fix compilation on OSX Mojave and Catalina. Requires running `brew install openssl snappy`.

## VerneMQ 1.10.0

- Fix bug where websocket MQTT clients that didn't provide a
  `sec-websocket-protocol` header to cause a crash to be logged. This case is
  now handled and the connection is terminated gracefully (#1317).
- Fix bug which caused clients MQTT bridges using protocol versions (131 and
  132) to be unable to connect (#1306).
- Upgrade the `hackney` so VerneMQ is compatible with a TLS change in Erlang/OTP
  22.1.
- Fix bug preventing MQTT 5 publish in/out counts from being shown on the HTTP
  status page.
- Fix lager issue on Raspberry Pi preventing VerneMQ from starting (#1305).
- Upgrade `epgsql` dependency to version 4.3.0 to get better error messages
  (#1336).
- Add new `max_last_will_delay` value `client` which means the value from the
  client is used instead of being overriden by the broker. This `client` value
  is now the default. This setting only applies to MQTT 5.0 clients.
- Add hidden option `response_timeout` to `vmq_webhooks` endpoints. With this
  the time `vmq_webhooks` waits for a response from the remote endpoint can be
  configured. Default is 5000 milliseconds.
- Add new `on_deliver/6` and `on_deliver_m5/7` hooks which adds QoS and retained
  information to the parameters. The old variants are deprecated and will be
  removed in the next major version.
- Add new `on_session_expired/1` hook which is called when an offline session
  expires and the state is deleted.
- Handle CRL PEM entries with certificates containing empty revocation lists
  (#1337).
- Fix typo in `vmq-admin listener start` command (#1348).
- Optimize subscription performance when many retained messages are stored on
  the broker and the subscription contains wildcards.
- Fix bug where MQTT 5 publish expiry interval was lost when writing the message
  to the message store.
- Fix bug where a retried MQTT publish after resuming an offline session used
  the wrong message id.
- Fix MQTT 5 shared subscription bug where writing the message to the message
  store resulted in a corrupt message record once a offline session was resumed.
- Refactor built-in message storage to enable multiple storage engines as well as
  to streamline the implementation of alternative message storage plugins.
- Fix metric description string in vmq_bridge.
- Fix regression in vmq_bridge where the retain bit wasn't handled properly for
  incoming publishes.
- Enable to define the MQTT protocol version to be used by vmq_bridge (4 or 3).
- Fix vmq_bridge dynamic configuration handling.
- Fix multiple minor issues in vmq_swc.
- Fix HTTP handlers to support parameterized media types.
- Upgrade lager, poolboy, jsx, luerl dependency.

## VerneMQ 1.9.2

- Fix bug causing idle websocket connections to be closed after 60 seconds
  (#1292).
- Fix MQTT 5.0 bug causing LWT not being sent when client disconnected with
  Disconnect with Will Message (0x04) (#1291).
- Ensure MQTT 5.0 subscription identifers are added to messages delivered via
  shared subscriptions (#1294).
- Fix protocol version check bug which would allow MQTT 5.0 clients to connect
  even if the MTT 5.0 protocol was not specified for the listener. This happened
  for clients which connected with an empty client-id.
- Fix bug in `vmq_diversity` and `vmq_webhooks` where the plugin hooks would be
  registered out of order, even though the plugins themselves would be started
  in the correct order (#1295).

## VerneMQ 1.9.1

- Update `cuttlefish` to fix parse issue with lines in the `vernemq.conf` file
  consisting solely of white-space (#1208).
- Fix bug in the `vmq_webhooks` `auth_on_subscribe_m5` and `on_subscribe_m5`
  hooks (#1280).
- Fix issue where errors would be logged when the /health endpoint was called
  (#1281).
- Ensure MQTT 5.0 subscription identifiers are added to retained messages
  delivered to the client when the subscription is made (#1287).
- Fix bug in `vmq_swc` which could prevent VerneMQ from starting up.

## VerneMQ 1.9.0

- Ensure mountpoints specified at the protocol level are inherited on the
  specific listeners.
- Fix missing output from `vernemq version` (#1190).
- Ensure errors from the parser variable decode are handled correctly and logged
  at the debug level instead of causing a crash in the socket process.
- Handle list of `sec-websocket-protocol` correctly (#1149) in the websocket
  implementation.
- Ensure that plumtree application isn't started when metadata plugin SWC is used.
- Fix bug preventing restarting Lua states properly in case of a crashing script.
- Fix warnings due to deprecated lager configuration (#1209).
- Upgrade `lager` to version *3.7.0* (In preparation for OTP 22 support).
- Make VerneMQ run on Erlang/OTP 22.
- Add new webhooks CLI register flag `--no_payload=true` which, if enabled, will
  remove the MQTT payload from the JSON object send via the `auth_on_publish`
  and `auth_on_publish_m5` payloads. The flag can also be set in the config file
  using `vmq_webhooks.hookname.no_payload=on`.
- Add metric `client_keepalive_expired` which tracks clients that failed to
  communicate within the keepalive time.
- Expose the `crypto:hash/1` function in LUA, for example to do a 256bit sha3
  hash one can call `crypto.hash("sha3_256", data)`. The hashing algorithms
  supported are exactly the ones supported by the `crypto:hash/1` function and
  may change depending on the Erlang/OTP version used to build Erlang. See the
  complete list of supported hashes here:
  http://erlang.org/doc/man/crypto.html#Digests%20and%20hash. If passed an
  unknown hashing algorithm an error is raised.
- Fix prefix handling in the bridge plugin (vmq_bridge).
- Strengthen parameter validation in the `bcrypt.hashpw/2` LUA function in
  `vmq_diversity`.
- Pass arguments correctly to `vmq-admin` when called via `sudo`.
- Handle rate metric labels correctly in the example grafana dashboard.
- Upgrade cowboy to version 2.6.3 as well as cowlib and ranch to versions 2.7.3
  and 1.7.1 respectively. This update also means the PROXY protocol code was
  removed and the PROXY support from cowboy is used instead.
- Handle retained flag in the bridge plugin (vmq_bridge).
- Ensure systemd doesn't terminate VerneMQ if it is slow to start.
- Implement bridge protocol handling (protocol version 131) for bridges
  connecting to VerneMQ such that the retained bit is kept on messages routed to
  the bridge (Retained as Publish) and messages coming from the bridge are not
  forwarded to the bridge if it has a matching description (No Local).
- Fix message store startup consistency checking routine which resulted in
  potentially deleting wrong messages in cases where an inconsistency was detected.
  This fix also increases message storage performance during startup as well as
  during normal operation. However, the nature of the bug and the provided solution
  don't enable a simple downgrade path and introduces a backward incompatibility if
  a VerneMQ message store containing offline messages has to be downgraded to 1.8.0
  or earlier versions.
- Upgrade dependency `cuttlefish` to version *2.2.0*.
- Improve large queue initialization performance by reducing algorithmic
  complexity from O(n^2) to O(nlogn) where n is the number of offline messages.
- Add the ability to modify the `username` on `auth_on_register` and `auth_on_register_m5`
  hooks. Supports both `vmq_diversity` and `vmq_webhooks`.
- Upgrade the `vmq_diversity` redis driver `eredis` to version 1.2.0.
- Fix `vmq_diversity` supervisor restart shutdown issue (#1241).

## VerneMQ 1.8.0

- Cleanup cluster state information on a node which is being gracefully removed
  from the cluster so if it is restarted it comes back up as a stand-alone node
  and won't try to reconnect to the remaining nodes.
- The `allow_multiple_sessions` option is deprecated and will be removed in
  VerneMQ 2.0.
- Add new `coordinated_registrations` config option which allows for faster
  uncoordinated registrations (replaces side-effect of
  `allow_multiple_sessions`).
- Upgraded dependency `swc`. Improves memory and cpu usage by fixing node clock
  update bug.
- Set queue expiration (`persistent_client_expiration`) timer on queues after a
  broker restart (#1071).
- Fix status page to show all cluster nodes (#1066).
- Fix Lua `json.decode()` when decoding empty Json objects (#1080).
- Fix `vmq_diversity` cache invalidation timing issue when a client reconnects
  right after a disconnect (#996).
- Fix retry of MQTT publish frame in `vmq_bridge` (#1084).
- Fix outgoing qos2 message id bug (#1045).
- VerneMQ now requires Erlang/OTP 21.2 or newer to build.
- Use `atomics` and `persistent_term` to handle metrics instead of using the
  `mzmetrics` library which has been removed.
- Change `vmq_reg:publish/4` to return `{ok, {NumLocalMatches, NumRemoteMatchs}}`
  instead of `ok`. This introduces a breaking change to the *unofficial* publish
  API provided by the `vmq_reg:direct_publish_exports/1`.
- Add the `router_matches_local` and `router_matches_remote` counter metrics,
  counting the total number of matched local and remote subscriptions.
- Add a *routing score* to every cluster node listed on the VerneMQ status page.
  The routing score consists of two percentages similar to `75 / 25` indicating
  that 75% of the received MQTT publish frames were routed to local subscribers
  and 25% were forwarded to subscribers on different cluster nodes. The routing
  score can be used to detect imbalances in a VerneMQ cluster.
- The MQTT 5.0 plugin hook definitions have been updated as follows:
  - The `Payload` and `Properties` arguments to the `on_deliver_m5` hook have
    been swapped to be consistent with all the other `_m5` hooks.
  - property modifiers are now using the same names as the properties in the
    incoming properties, for example the `user_property` is now
    `p_user_property`.
  - Property modifiers have been moved into a `properties` modifier map. So for
    example instead of returning `{ok, #{p_user_property => ...}}` one now
    returns `{ok, #{property => #{p_user_property => ...}}}`. This change makes
    it possible to drop properties from a plugin hook.
  - In the `vmq_webhooks` plugin property modifiers have been moved into a
    separate JSON object with the key `properties` inside the modifiers JSON
    object. The `vmq_webhooks`.
  - The `{ok, binary()}` return clause has been removed from the `on_deliver_m5`
    hook, use the modifier map (`{ok, Modifiers}`) instead.
  - The `{ok, binary()}` return clause has been removed from the
    `auth_on_publish_m5` hook, use the modifier map (`{ok, Modifiers}`) instead.
  - Note, MQTT 5.0 support in VerneMQ is still in Beta.
- Fix error when tracing clients connecting with a LWT.
- Add file validation to check if files in the `vernemq.conf` exist and are
  readable.
- Fix that disconnects due to client migrations were logged as warnings. They
  are now treated as the normal termination case.
- Improve MQTT 5.0 support in the `vmq_webhooks` plugin: support more properties
  and improve the tests.
- Instead of using the `node_package` dependency to build binary packages, the
  external Ruby command line tool `fpm` is used. This enables cleaning up the
  Makefile as well as the upgrade of the `rebar3` build tool.
- Improve MQTT 5.0 support in the `vmq_diversity` plugin: support all MQTT 5.0
  hooks in Lua and more properties.
- Support TLS encrypted connections to PostgreSQL when using
  `vmq_diversity`. Fixes #811.
- Support TLS encrypted connections to MongoDB when using `vmq_diversity`.
- Add CockroachDB support to the `vmq_diversity` plugin.
- Make it possible to configure how many concurrent bcrypt operations are
  possible via the `vmq_bcrypt.pool_size` config.
- Fix incorrect format string in shared subscription debug log.
- Upgrade `hackney` to version 1.15.1 (dependencies of `hackney` were updated as
  well).
- Fix bug which could happen while repairing dead queues in case the sync
  request fails.
- It is now possible to configure TCP send and receive buffer and user-level
  buffer sizes directly on the MQTT listeners or protocol levels (currently only
  TCP and TLS listeners).
- Add the `socket_close_timeout` metric. The metric counts the number of times
  VerneMQ hasn't received the MQTT CONNECT frame on time and therefore forcefully
  closed the socket.
- Fix the potential case of late arriving `close_timeout` messages triggered
  by the `vmq_mqtt_pre_init`.
- Change log level from `debug` to `warning` when VerneMQ forcefully terminates a
  MQTT session FSM because of an unexpected message.
- Fix `vmq_diversity` ACL rule hash collision issue (#1164).
- Improve performance of shared subscriptions when using many subscribers.
- Add the `vmq_pulse` plugin. This plugin periodically sends cluster information to
  a pulse backend via HTTP(S). The plugin is NOT enabled by default, and once
  enabled it has to be setup with `vmq-admin pulse setup`. This enables a support
  crew to analyze the cluster performance without having direct access to the VerneMQ
  nodes. Such a 'Pulse' contains the following information:
  - Cluster status, similar to `vmq-admin cluster show`
  - Plugins, similar to `vmq-admin plugin show --internal`
  - Metrics, similar to `vmq-admin metrics show`
  - Names and versions of loaded OTP applications
  - Erlang System Version
  - OS Kernel information, output of `uname -a`
  - CPU, RAM, and disk usage
  - Pulse Version
  Note: The `vmq_pulse` plugin is in Beta.
- Fix the systemd service unit file to set `LimitNOFILE=infinity`. This enables VerneMQ
  to request as many file descriptors as configured for the `vernemq` user.

## VerneMQ 1.7.0

- Fix `vmq_webhooks` issue where MQTTv5 hooks where not configurable in the
  `vernemq.conf` file.
- Support shared subscriptions in `vmq_bridge`.
- Fix bug in Prometheus output (#923).
- Fix `max_message_rate` to include MQTTv5 sessions.
- Support new `throttle` modifier for the `auth_on_publish` and
  `auth_on_publish_m5` hooks which will throttle the publishing client by
  waiting for a given number of milliseconds before reading new data from the
  client socket. Note, backpressure is not supported for websocket
  connections. This feature was kindly sponsored by Arduino SA
  (https://www.arduino.cc/).
- Fix issue with long-running `vmq-admin` commands (#644).
- Added a new HTTP module `vmq_health_http` exposing a `/health` endpoint that
  returns **200** when VerneMQ is accepting connections and joined the cluster
  (for clustered setups) or returns **503** in case any of the two conditions
  are not met (#889).
- Fix issue where a QoS2 message would be republished if a client would resend
  the PUBLISH packet with the same message id within a non-finished QoS2 flow
  (#944).
- Make VerneMQ build on FreeBSD (11.2-RELEASE) with `gmake rel`.
- Fix issue with blocking socket commands in inter-node communication.
- Improve error messages when parsing invalid CONNECT packets.
- Log IP and port information on authentication failures to make it easy to
  block the client with tools like Fail2ban (#931).
- Fix issue which would crash the session if a client would resend a (valid)
  pubrec during a Qos2 flow (#926).
- Fix `vmq_diversity` error message if invalid or unknown modifiers are returned
  from a lua hook implementation.
- Fix issue preventing MQTT 5.0 properties from being modifiable in
  `auth_on_publish_m5` (#964).
- Fix issue which causes a crash if not enough data is available while parsing
  the CONNECT frame in `vmq_mqtt_pre_init` (#950, #962).
- Fix issue which could cause `vmq-admin session show` to crash when using
  `--limit=X` to limit the number of returned results (#902).
- Handle edge case in the websocket implementation which could cause warninigs
  when the session was terminating.
- Expose `vernemq_dev_api:disconnect_by_subscriber_id/2` in lua
  `vmq_api.disconnect_by_subscriber_id/2`, an example looks like:
  `vmq_api.disconnect_by_subscriber_id({mountpoint = "", client_id =
  "client-id"}, {do_cleanup = true})`.
- Improve `vmq_webhooks` errors so the error from the endpoint is shown as the
  error reason where relevant.
- Optimization: optimize away read operation during client registration by
  reusing already available data.
- Enable plugins to expose metrics via the available metric providers.
- Add histogram metric type.
- Fix incorrect debug log message in QoS 2 flow.
- Expose bridge metric for messages dropped in case the outgoing queue is full.
- Log (debug level) when a LWT is suppressed on session takeover.
- Optimize subscribe operation by refactoring away one read from the metadata
  store.
- Add protection mechanism for the plumtree metadata store from subscription
  floods by dropping and not acknowledging `i_have` messages when the mailbox
  size grows above a certain threshold. This threshold is configurable via the
  `plumtree.drop_i_have_threshold` hidden option. The default is 1000000. This
  work was kindly contributed by ADB (https://www.adbglobal.com).
- Add new `vmq-admin retain` commands to inspect the retained message store.
- Support for different MySQL password hashing methods in `vmq_diversity`,
  ensuring compatibility with MySQL 8.0.11+. The method is configurable via the
  `vmq_diversity.mysql.password_hash_method` option which allows:
  `password` (default for compatibility), `md5`, `sha1` or `sha256`.
- Fix the HTTP `/status.json` endpoint to have a valid JSON output (#786).
- Fix bug where internal application plugins where shown as normal plugins.
- Fix crash in bridge when calling `vmq-admin session show` by fixing the
  `vmq_ql` row initializer to handle plugin sessions (the bridge starts a local
  plugin session).
- Add improvements to VerneMQ status page to have nicer UI and be readable on smaller devices.
- Upgraded dependency `sext` to 1.5.0 (required for better OSX compilation).
- Do not accept new client connections while the broker is shutting down as this
  could cause errors to be reported in the log (#1004).
- Fix `vmq_diversity` PostgreSQL reconnect issue (#1008).
- Fix `vmq_webhooks` so peer port is not considered when caching the
  `auth_on_register` to avoid cache misses.
- Multiple bug fixes and improvements in `vmq_swc`.
- Add the `vmq_swc` metadata plugin (using the already existing LevelDB backend) to
  the default VerneMQ release. To use `vmq_swc` instead of `vmq_plumtree` set
  `metadata_plugin = vmq_swc` in `vernemq.conf`. `vmq_swc` is still in Beta.
- Add missing increments of the `mqtt_connack_sent` metric for CONNACK
  success(0) for MQTT 3.1.1.
- Handle edge case with unknown task completion messages in `vmq_reg_sync` after
  a restart.
- Fix bug which could cause a queue cleanup to block indefinitely and cause the
  `vmq_in_order_delivery_SUITE` tests to fail.
- Add a new metric (queue_initialized_from_storage) to better monitor queue
  initialization process after a node restart.
- Fix edge case where an extra queue process could be started when metadata
  events arrive late. Now local queue processes are only started when triggered
  via a new local MQTT session.
- Reimplement dead queue repair mechanism.
- Add feature to reauthorize existing client subscriptions by reapplying current `auth_on_subscribe`
  and `auth_on_subscribe_m5` hooks. This feature is exposed as a developer API in `vernemq_dev`, via
  the `vmq-admin session reauthorize` CLI command, and as a API for `vmq_diversity` Lua scripts. This
  work was kindly sponsored by AppModule AG (http://www.appmodule.net).
- Improve planned cluster leave queue migration speed significantly (#766).
- Start metrics server before setting up queues to ensure queue metric counts
  are correct when restarting VerneMQ.
- Let Travis CI build the VerneMQ release packages.
- Add new metric `system_process_count` which is a gauge representing the
  current number of Erlang processes.
- Add `queue_started_at` and `session_started_at` information to the `vmq-admin
  session show` command. Times are POSIX time in milliseconds and local to the
  node where the session or queue was started.

## VerneMQ 1.6.0

- Fix issue when calling a function in a Lua script that requires more time to complete than the default `gen_server` timeout (#589).
- Silently drop messages published by the client that use a routing key starting with '$'.
- Full MQTTv5 support

  With this release VerneMQ officially supports MQTT protocol version
  5.0. The MQTTv5 support is currently marked as in BETA and we may
  still have to change some things.

  VerneMQ has full support for the complete MQTTv5 spec, but to list a
  few of the new features:

  - Support for enhanced (re)authentication
  - User properties
  - Message Expiration
  - Last Will and Testament delay
  - Shared subscriptions
  - Retained messages
  - Request/Response flows
  - Topic aliases

    VerneMQ supports topic aliases from both the client to the broker and from
    the broker to the client.

    When a client connects to the broker, the broker will inform the client of
    the maximum allowed topic alias using the topic alias max property on the
    CONNACK packet (if it has been set to a non-zero value). The topic alias
    maximum property can be configured through the `topic_alias_max`
    configuration variable or overriden in a plugin in the `auth_on_register`
    hook. The broker will then handle topic aliases from the client as per the
    MQTTv5 spec.

  - Flow control
  - Subscription flags Retain as Published, No Local and Retain Handling.
  - Subscriber ids

  By default MQTTv5 is disabled, but can be enabled on a listener basis, for
  example `listener.tcp.allowed_protocol_versions=3,4,5` would enable MQTT
  version 3.1, 3.1.1 and 5.0 on the TCP listener.

  MQTTv5 support has been added to the `vmq_passwd`, `vmq_acl`, `vmq_webhooks`
  plugins as well as the parts of the `vmq_diversity` plugin to support the
  MySQL, PostgreSQL, Redis and MongoDB authentication and authorization
  mechanisms. The Lua scripting language provided by the `vmq_diversity` plugin
  does not yet expose all MQTT 5.0 plugin hooks.

  The `vmq_bridge` plugin currently has no support for MQTTv5.

  !! Note !! that all MQTTv5 related features and plugins are in BETA and may
  still change if needed.

- The metrics:

    mqtt_connack_not_authorized_sent
    mqtt_connack_bad_credentials_sent
    mqtt_connack_server_unavailable_sent
    mqtt_connack_identifier_rejected_sent
    mqtt_connack_unacceptable_protocol_sent
    mqtt_connack_accepted_sent

  Have been merged into a single metric `mqtt_connack_sent` and the various MQTT
  3.1.1 return codes have been mapped into labels. So for example
  `mqtt_connack_sent` with the label `return_code=success` replaces
  `mqtt_connack_accepted_sent`.

- Added on_message_drop hook that is called for every message dropped due to
  exceeding the MQTTv5 max_packet_size property, hitting the message expiry,
  or when load shedding when enqueing messages.
- Fix ordering bug in webhook subscribe topic authentication and topic rewrites
  (#823)
- Fix issue when terminating the `vmq_server` application (#828).
- Make VerneMQ build on SmartOS / Illumos / Solaris.
- Ensure strings passed from Lua to the logger are escaped (#864).
- Handle Mongo Date / ISODate datatype properly in Lua / vmq_diversity
  (#857).
- Optimize subscribe/unsubscribe operations for large fanout cases.
- Allow non-standard MQTT version 131 (MQTT 3.1 bridge) by default (this was
  accidentally changed in VerneMQ 1.4.0).
- Improve error messages returned by the `vmq_diversity` plugin so it's easier
  to understand and debug authentication and authorisation issues.
- Improve performance for looking up queue processes.
- Make VerneMQ run on Erlang/OTP 21. To do this we had to upgrade `rebar3` to
  version 3.6.0 and `lager` to version 3.6.3. We also removed the `eper`
  dependency and suppressed some new warnings due to `erlang:get_stacktrace/0`
  having been deprecated in Erlang/OTP 21.
- The bridge plugin (`vmq_bridge`) now has an option to queue outgoing message
  in case the network connection disappears. This is configurable with the
  `max_outgoing_buffered_messages` setting on a bridge. In addition the bridge
  now has a simple cli interface under `vmq-admin bridge show`. This work was
  kindly sponsored by Diacare-Soft(http://diacare-soft.ru).
- Fix multiple message retry issues in the MQTT client used by vmq_bridge.
- Fix issue where the message ordering wasn't preserved after a client reconnect.
- Add experimental `vmq_swc` plugin that provides an alternative to the existing
  `vmq_plumtree` for metadata storage and replication. One must compile VerneMQ
  with `make swc` to generate a release containing the `vmq_swc` plugin.
- Remove unused `vmq_bridge` ssl `capath` config option. This was never used
  internally.
- Upgrade `lager` to version 3.6.8 to fix build issue on Mac OS X Mojave.

## VerneMQ 1.5.0

- Fix issue in the bridge preventing it from reconnecting after a connection
  timeout (#726).
- Fix issue with self referential cluster leaves and cluster readiness probing
  in general (#717).
- Add preparations for MQTTv5:
  - Make it possible to extend the cluster internal message format when adding
    new features while ensuring back- and forwards compatibility.
  - Refactor the leveldb message store code to support versioned indexes as well
    as messages.
  - Refactor the retained message store to support versions.
  - Add support for subscriber data with subscription options.
- Fix issue when validating a shared subscription topic (#756).
- Fix issue with retried PUBREC frames (#750).
- Make it possible to suppress the Last Will and Testament message if an
  existing session already exists for the connecting client. This is
  configurable via the hidden setting `suppress_lwt_on_session_takeover` in the
  VerneMQ configuration file. The default is `off`.
- Fix issue with PUBREL frames retried after client reconnects (#762).
- Refactor and cleanup retry mechanism.
- Warn about deprecated setting `message_size_limit` only when it has been defined.
- Change build script so nightly packages will have names on the form
  `vernemq_1.4.0-10-gde1b1f5-1_amd64.deb`, where `de1b1f5` refers to the commit
  hash from which the package was built and `10` is the number of commits since
  the latest tag. This makes it much easier to reason about nightly builds and
  the features they contain.
- Refactor and generalize the metrics systems to allow labelling metrics coming
  from different sources in order to differentiate them in the various exporters
  and the command line. Labels are added to the Prometheus exporter by
  default. To enable generating additional metrics from the labels in the
  graphite exporter the hidden setting `graphite_include_labels` has to be set
  to `on` in the `vernemq.conf` file. Labels are not exposed in the $SYS
  metrics.
- Ensure the `vmq_bridge` is properly restarted after a crash (#785).
- Fix issue where not calling `http.body(ref)` in a Lua script would not return
  the underlyning HTTP connection to the connection pool. This now happens
  automatically, irregardless of the user calling `http.body(ref)` or not
  (#588).

## VerneMQ 1.4.0

- Fix for OSX compilation issue on `vmq_passwd` due to openssl headers not found.
- Refactoring to further abstract and generalize the Plumtree metadata layer.
- Small refactoring moving the calling of plugin hooks into the fsm code. This
  is a preparation for MQTTv5. Note, this change has an impact on the
  `vmq_reg:direct_plugin_exports/1` function. Even though this function is
  internal and as such not guaranteed to be stable, we know some plugin
  developers use it and we therefore wanted to describe the changes. It works as
  before, **except** that the hooks `auth_on_subscribe`, `on_subscribe` or
  `on_unsuscribe` hooks will no longer be called when using the exported
  functions.
- Corrected a few spelling errors in the `vmq-admin` help commands.
- Added two new hidden configuration parameters for `vmq_webhooks`. `vmq_webhooks` uses
  the [hackney HTTP client](https://github.com/benoitc/hackney) for HTTP requests.
  It starts its own hackney pool with a default connection pool of 100, and a
  connection timeout of 60000 milliseconds. This connection pool con now be
  configurable using the settings `vmq_webhooks.pool_max_connections` and
  `vmq_webhooks.pool_timeout` (#621).
- Add a first version of a VerneMQ status page showing node and cluster
  information. This web-page is by default available on
  http://localhost:8888/status. The status page is implemented using jQuery,
  Twitter Bootstrap und mustache.js. As this is the first version the page
  should be considered experimental and will likely be changed in future
  releases.
- Bugfix: Handle return values correctly when enqueuing messages to offline
  shared subscribers (#625).
- Bugfix: Fix issue preventing messages delivered to a subscriber group from
  being delivered to the online group members first before attempting delivery
  to offline queues (#618).
- Fix some Dialyzer issues.
- Reduce replication load during a netsplit by making sure data is not attempted
  to be replicated to unreachable nodes.
- Bugfix: Fix issue causing some `session show` options (`peer_host`,
  `peer_port`) to not work for websocket clients (#542).
- Bugfix: Fix routing table initialization issue after restarting a node
  preventing shared subscriptions on a remote node from being included in the
  routing table (#595).
- Bugfix: Fix race condition when fetching data from the internal query subsystem.
- Fix build issue on Raspberry PI (`make rpi-32`).
- Make it possible to specify which protocol versions are allowed on an MQTT
  listener. By default the protocol versions allowed are versions 3 and 4 (MQTT
  v3.1 and v3.1.1 respectively). To set the allowed protocol versions one can
  use `listener.tcp.allowed_protocol_versions = [3,4]` on the transport level or
  for a specific listener using
  `listener.tcp.specific_listener.allowed_protocol_versions`.
- Fix bug causing an exception to be thrown when `vmq-admin cluster leave` is
  used with a timout value less than 5 seconds (#642).
- Small refactoring enabling to store versioned message store values. This is a
  preparation for MQTTv5.
- Bugfix: Fix a bug that prevented user plugins with an explicit path to be
  loaded.
- Fix issue with new rebar3 upstream plugin version (the port-compiler) which
  made builds fail by pegging it to an older version (1.8.0).
- Add `xmerl` and `inets` from the Erlang standard library to the release in order
  to allow plugin developers to have these libraries available.
- Bugfix: Fix typo (`graphie_api_key` -> `graphite_api_key`) preventing the
  graphite api key from being set in the `vernemq.conf` file.
- Bugfix: WebHooks Plugin. Close the Hackney CRef so that the socket is given
  back to the Hackney pool, for the case of non-200 HTTP OK status codes.
- Bugfix: fix bug where queries with mountpoint and client-ids would return no
  entries causing disconnecting a client with a specific mountpoint to
  fail. Also ensure to use the default mountpoint if no mountpoint was
  passed. (#714).
- Upgraded vernemq_dev to include the `disconnect_by_subscriber_id/2` API.

## VerneMQ 1.3.0

- Add `proxy_protocol_use_cn_as_username` feature which for `proxy_protocol`
  enabled listeners enable or disable using the common name forwarded by the
  PROXY protocol instead of the MQTT username. To ensure backward compatibility
  this setting is enabled by default. This feature was kindly contributed by
  SoftAtHome (https://softathome.com/).
- New `vmq-admin` command to forcefully disconnect and cleanup sessions.
- Fix issue preventing ssl settings being inheritable on the listener level
  (#583).
- Fix issue where enqueuing data to a queue on a remote cluster node could cause
  the calling process to be blocked for a long time in case of the remote
  cluster node being overloaded or if a net-split has occurred.

  This issue can occur while delivering a shared subscriber message to a remote
  subscriber in the cluster (blocking the publishing client) or when migrating
  queue data to to another node in the cluster. In the case of shared
  subscribers a new (hidden) configuration parameter
  (`shared_subscription_timeout_action`) has been added which decides which
  action to take if enqueuing on a remote note times out waiting for the
  receiving node to acknowledge the message. The possibilities are to either
  `ignore` the timeout or `requeue` the message.  Ignoring the timeout can
  potentially lead to losing the message if the message was still in flight
  between the two nodes and the connection was lost due to a
  net-split. Requeueing may lead to the same message being delivered twice if
  the original client received the message, but the acknowledgement was
  lost. This fix was kindly contributed by SoftAtHome (https://softathome.com/).
- Fix typo in configuration name `plumtree.outstandind_limit` should be
  `plumtree.outstanding_limit`.
- Make the `vmq_cluster_node` processes able to handle system messages to make
  it easier inspect the process behaviour at run-time.
- Fix bug preventing `use_identity_as_username` from working on WSS sockets
  (#563).

## VerneMQ 1.2.3

- The shared subscriber feature is no longer marked as in beta.
- Strengthen check verifying if a remote node is available or not. The new check
  verifies that a data connection to the remote node has been established, in
  addition to the current check which verifies that a specific process is running
  on the remote node. This new check will make it more visible if, for instance,
  the IP an port configured via `listener.vmq.clustering` is not reachable or a
  listener was not able to be started.
- Fix issue preventing the proxy_protocol setting (`listener.tcp.proxy_protocol
  = on`) being inherited by specific listeners (#516).
- Remove shared subscriptions backwards compatibility code. Introducing shared
  subscriptions changed some internals and code ensuring backwards compatibility
  had to be written. This code has existed since VerneMQ 1.0.0rc1 and anyone
  needing to upgrade a running cluster from older versions than 1.0.0rc1 of
  VerneMQ will have to first do an intermediate upgrade to a version containing
  the compatibility code.
- Remove time and randomness related dependencies for backwards compatibility
  for OTP 17. These are no longer required as OTP 17 support was removed before
  VerneMQ 1.0.
- Minor optimizations.
- Fix issue in the queue initialization introduced in VerneMQ 1.2.2 which meant
  offline messages were not being read into the queue process after a node
  restart. Added tests to prevent this issue from occurring again.
- Fix crash in cleanup of the `vmq_webhooks` plugin when the plugin is being
  stopped or the broker is shutting down (#556).
- Fix incorrect format strings in `vmq_reg_sup` log statements.
- Add missing argument to HTTP module configuration log statement.
- Do not resolve host names when including peer host in an `vmq-admin session
  show` query as this can lead to a timeout.
- Remove superfluous warnings for ip and port when using the proxy protocol.

## VERNEMQ 1.2.2

- Fixed a number issues when filtering `vmq-admin session show` results. Note
  `msg_ref` filtering is currently broken.
- Fix node startup routine to cleanup stale subscriber data.
- Do not log getting a client peername failed because the client already
  disconnected.

## VERNEMQ 1.2.1

- Upgrade MongoDB driver.
- Prevent unbounded memory growth in a netsplit situation by putting an explicit
  limit (250K) on the number of outstanding plumtree-msgs in plumtree. If this
  limit is exceeded, delayed replication will be handled by active anti-entropy.
- Handle uncaught error type in the `vmq_ql_query` handler.
- Make sure the `peer_host` can always be retrieved via the HTTP API. It was
  returned as an erlang tuple which caused the conversion to JSON to fail.
- Fix issue causing too few results to be returned from `vmq-admin session show`
  when used with filter options. This could happen when terms included in the
  filters also existed as erlang atoms.
- Plugin workflow improvements: move plugin development specific things into
  `vernemq_dev`.
- Fix error in the HTTP API interface. The alias `/api/v1/sessions` mapped to
  `session list` which is deprecated for `session show`.
- Fix `max-age` parse issue in `vmq_webhooks` (#527).

## VERNEMQ 1.2.0

- Fix retain msg server race condition preventing some messages from being
  persisted and replicated to other nodes in the cluster (#507).
- Log when a client is disconnected and multiple sessions are not allowed.
- Fix tracer `mountpoint` parameter bug.
- Make it possible to add/inject HTTP API keys.
- Add Erlang VM memory usage stats to the exposed metrics.
- Fix bug with `max_message_size` and `message_size_limit` only one of these
  should exist and `message_size_limit` has now been deprecated and no longer
  has any effect. `max_message_size` should be used instead.
- Fix bug in `vmq_diversity` where the MongoDB client pool would not reconnect
  after a MongDB restart (#475).
- Fix bug in `vmq_diversity` where the PostgreSQL client pool would not reconnect
  after a PostgreSQL restart (same as #475).

## VERNEMQ 1.1.1

- Fix bug preventing persistent session expiration
  (`persistent_client_expiration` in `vernemq.conf`) from being executed.
- Make `vmq-admin session show` more robust when sessions are overloaded by
  limiting the time allowed to query each session. The default query timeout is
  100ms, but can be overriden using `--rowtimeout=<TimeoutInMilliseconds>`.
- Add support for Erlang/OTP20.
- Improve tracer usage text.
- Fix `vmq_diversity` memcached issue (#460).
- Fix RPM package issue preventing a clean upgrade.
- Fix code path bug related to upgrading plugins.
- Update `plumtree` with a fix to make the plumtree mailbox traversal
  measurement more accurate and therefore less spammy.

## VERNEMQ 1.1.0

- Add more detail to the client expiration log message.
- Safeguard Lua function calls
- Fix bug where websocket connections were incorrectly terminated (#387).
- Fix breakage of event hook chain in `vmq_passwd` (#396).
- Lua script balancing for improved Lua hook performance.
- Add descriptions to all available metrics via `vmq-admin metrics show
  --with-descriptions`.
- Add Prometheus HELP lines for every metric.
- Add a log message (info level) indicating that connectivity to a remote node
  has been restored.
- Minor changes to the formatting of the tracer output.

## VERNEMQ 1.0.1

- Purge node-local clean session true subscriber data when restarting
  VerneMQ as these would otherwise erroneously still exist.
- The metrics reporting sizes of retained messages `gauge.retain_memory` and
  routes `gauge.router_memory` were incorrectly done in system word sizes
  instead of in bytes. This has been corrected. Further the
  `gauge.retain_memory` metric now also includes temporary storage used before
  persisting messages to disk.
- Fix bug causing hooks to be registered multiple times when reloading lua
  scripts (#348).
- Fix bug occurring when publishing across nodes where more than one subscriber
  are on one node and the publisher on another. In this case only one of the
  subscribers would receive the message.
- Fix formatting bug in the `vmq-admin trace` command.
- Handle empty modifier list correctly in `vmq_webhooks` (#339).
- Handle client_id and mountpoint modifiers correctly in `vmq_webhooks` (#332).
- Fix vmq-admin session show when multiple filters are applied
- Fix bug where an aborted connection handshake caused queued messages not
  being migrated properly to remote node.

## VERNEMQ 1.0.0

- To make the `vmq-admin` tool more consistent, the following changes have been
  made:

  - vmq-admin script status -> vmq-admin script show
  - vmq-admin session list -> vmq-admin session show
  - vmq-admin cluster status -> vmq-admin cluster show
  - vmq-admin webhooks status -> vmq-admin webhooks show
  - vmq-admin webhooks cache stats -> vmq-admin webhooks cache show
  - vmq-admin api create-key -> vmq-admin api-key create
  - vmq-admin api delete-key -> vmq-admin api-key delete
  - vmq-admin api list-keys -> vmq-admin api-key show
- Fix a bug in `vmq-admin session list` triggered when running in a cluster.
- Add automatic CRL refreshing, configurable via the hidden
  `crl_refresh_interval` config option. Default is 60 seconds.
- Stop `all_till_ok` hook evaluation if a hook returns anything else than
	`next`.
- Add `vmq-admin trace` tracing sub-system.
- Improve help texts for `vmq-admin listener` command.

### vmq_diversity

- Fix mongodb authentication problem due to a missing dependency.

## VERNEMQ 1.0.0rc2

- Fix wrong lua paths in generated packages.
- Fix connack counter metric
- Fix keepalive timer to fire earliest at 1.5 times the keepalive value
- Improve error reporting for wrong configuration parameters in vernemq.conf
- Fix various Dialyzer type errors

## VERNEMQ 1.0.0rc1

- Add out-of-the-box authentication and authorization support for Postgres,
  MySQL, MongoDB, and Redis via `vmq_diversity`.
- Erlang 17.x is no longer officially supported.
- New `rebar3` version (3.3.5), required to upgrade `node_package` dependency.
- The plugins `vmq_webhooks` and `vmq_diversity` are now shipped as part of
  VerneMQ itself.
- Packages are now built using Erlang/OTP 19.2.

### vmq_server

- Improved the `vmq-admin list session` command with a limit option controlling
  the returned number of sessions as well as the possibilty to customize which
  session data is returned.

- Change to plugin administration. To make VerneMQ configuration more consistent
  and simpler to configure it is now possible to configure plugins directly in
  the `vernemq.conf` file.

  - The `lib/vmq_plugin.conf` file is obsolete and no longer in use.
  - plugins are no longer persisted when enabled via the `vmq-admin` tool, but
    have to be added to the `vernemq.conf` file manually like any other
    configuration. An example looks like:

    `plugins.myplugin = on`
    `plugins.myplugin.path = /path/to/plugin`

    Configuration specific settings are then configured like this:

    `myplugin.setting = ...`

  - The above changes has the following impact on existing settings in the
    `vernemq.conf` file:
    - The `acl_file` setting is replaced by `vmq_acl.acl_file`.
    - The `acl_reload_interval` setting is replaced by
      `vmq_acl.acl_reload_interval`
    - The `password_file` setting is replaced by `vmq_passwd.password_file`
    - The `password_reload_interval` setting is replaced by
      `vmq_passwd.password_reload_interval`.
    - The `bridge` prefix has been replaced by the `vmq_bridge` prefix.

      Make sure to update the configuration file accordingly.

- Add implementation of shared subscriptions as specified in the MQTTv5 draft
  spec. Currently two different distribution policies are supported:

  - `prefer_local` which will, if possible, deliver the message to a random
    local subscriber in the shared subscription group, otherwise the message
    will be delivered to a random remote subscriber of the shared
    subscription (if any).
  - `random` will distribute the messages random between all members of the
    shared supscription regardless if they are local or are subscribed via
    another node.
  - `local_only` will consider only node-local members of the subscriber group
    for delivery.

  A message published to a shared subscription will first be delivered to online
  members of the shared subscription if any exist, failing that, the message
  will be delivered to an offline subscriber of the shared subscription. Due to
  the fact that the MQTTv5 spec is not yet final, this feature is marked as
  BETA.

  NOTE: To upgrade a live cluster all nodes must already be running 0.15.3 or
  newer! This feature is incompatible with older releases.

- Use of specific routing tables for non-wildcard topics. This improvement
  results in faster routing table lookups for non-wildcard subscriptions, and
  reduces overall memory consumption of the routing tables.

### vmq_diversity

- Minor fixes and improvements.
- Add support for caching ACLs in lua scripts.
- Add support for bcrypt password hashes.


## VERNEMQ 0.15.3

### vmq_server

- Fix a bug in the retain messages fastpath code.
- Add the first version of the VerneMQ HTTP admin API (BETA).
- Fix a nodename change bug, fix contributed by @dcy.
- Fix an oversight preventing the client id from being overridable in `auth_on_register`.

### vmq_commons

- Fix a bug in the MQTT parser.

### vmq_passwd

- Make compatible with the OpenSSL 1.1 API.

## VERNEMQ 0.15.2

### vmq_server

- Fix a queue migration corner case with racing subscribers

## VERNEMQ 0.15.1

The VerneMQ dependencies vmq_server, vmq_acl, vmq_passwd, vmq_plugin,
vmq_commons were moved to the erlio/vernemq apps folder. The repos are kept
around for some time, and the issue trackers are moved to erlio/vernemq.

This release contains some backward-incompatibilities with 0.14.2. Get in touch
if professional support is required for upgrading.

### vmq_server

- BC-break: New Subscriber format, the old format gets automatically translated
    to the new format. However in a clustered setting nodes running the old
    format can not deal with the new format once those records are replicated.
- BC-break: More control over behaviour during netsplits:
    New configuration parameters
    - `allow_register_during_netsplit`
    - `allow_subscribe_during_netsplit`
    - `allow_unsubscribe_during_netsplit`
    - `allow_publish_during_netsplit`
    obsolete the `trade_consistency` configuration parameter. Which was often
    misused together with `allow_multiple_sessions` in order to reach high
    availability. With the new configuration parameters the behaviour has to be
    explicitly configured. The old `trade_consistency` configuration parameter
    is not supported anymore.
- BC-break: `on_offline_message/1` hook replaced with `on_offline_message/5`
    The new hook includes the SubscriberId, QoS, Topic, Payload, and RetainFlag.
- Stability and performance improvements:
    In order to protect the broker from reconnect storms multiple processes
    implement the gen_server2 behaviour instead of gen_server. Moreover
    the queue subscriber is now load balanced to be able to cope with massive
    amounts of firing dead links.
    Improved retain performance for subscriptions without wildcards
- Support for PROXY protocol
- TLS certificate verification depth can be specified in vernemq.conf
- The `max_message_size` configuration now acts on the MQTT frame level instead of
  the MQTT payload. This has the benefit of preventing that too big messages
  reach the MQTT state machine. However this now includes every MQTT frame not
  only the publish payload.
- TCP Socket options can now be configured on a session level by returning
  a `{tcp_opts, list()}` modifier in the `auth_on_register` hook.

### vmq_bridge

- New configuration format enables to use host strings instead of only IP
  addresses.

### plumtree

- Protect broadcast module from overloading

## VERNEMQ 0.14.2

### vmq_server

- SSL/TLS Refactorings:
    GCM cipher suites are now supported.
    The `support_elliptic_curve` option was removed. If your setup doesn't support
    the elliptic curve cipher suites you may do nothing, as the Erlang ssl
    application automatically ignores the unsupported cipher suites. As an
    alternative you may specify the supported ciphers in the `vernemq.conf` file.

- VerneMQ is now compatible with Erlang 19:
    As of the upcoming VerneMQ 0.15.0 we'll switch to Erlang 19 as the default
    version. Backward compatibility with Erlang 17 is likely to be removed.

- Bug fix in queue migration

## VERNEMQ 0.14.1

### vmq_server

- BC-break: Refactoring of queue migration mechanism:
    This change requires that all cluster nodes use 0.14.1.
    The refactoring fixes multiple issues with multiple clients that use the same
    client id when connecting to different cluster nodes.
- Metrics overflow fix

### vmq_plugin

- Fix shutdown of plugins:
    Disabling of application plugins that also dynamically register module plugins
    (like `vmq_diversity` or `vmq_webhooks`) will properly cleanup the `vmq_plugin.conf`.

### General

- RaspberryPI 32bit profile
    Use `make rpi32` target to build a VerneMQ release for RaspberryPI

## VERNEMQ 0.13.1

### vmq_server

- Major refactoring of the metrics subsystem:
    Graphite and Systree metric reporters are now part of vmq_server and don't
    rely on exometer_core anymore. Instead of exometer_core a more efficient Erlang
    NIF based counter implementation is used (mzmetrics). As a result of superseding
    exometer_core many new metrics are available now, and most of the old ones don't
    exist anymore. With the removal of the exometer_core dependency we gave up the
    native support for SNMP (in vmq_snmp). We introduce a Prometheus metrics HTTP
    handler, which enables the great open source monitoring solution Prometheus
    (with a rich set of reporters, including SNMP) to scrape metrics from VerneMQ.
    Please check the [documentation](https://vernemq.com/docs/monitoring/) and
    adjust your monitoring solutions.

- LevelDB message store performance improvement for QoS 1 and 2 message

- Fix a memory leak in message retry mechanism

- Fix a message leak in the LevelDB message store:
    Since VerneMQ 0.12.5p4 the leaked messages were detected on broker start and
    automatically garbage collected.

- Simplify changing the nodename in case of a single node cluster

- MQTT conformance, session present MQTT-3.2.2-2

- MQTT conformance, will message must not be published if client sends
    'DISCONNECT' message: MQTT-3.1.2-8

- MQTT conformance, unauthorized publishes are positively acknowledged: MQTT-3.3.5-2

- MQTT conformance, pass empty retained message on to subscribers: MQTT-3.3.1-11

- Several minor bugs fixes

### vmq_acl

- Lines starting with '#' are treated as comments

- Added mountpoint pattern '%m' support for pattern matches

- Minor bug fixes

### vmq_passwd

- Minor bug fixes

### vmq_systree

- Not included anymore, systree metrics are now reported by `vmq_server`:
    Make sure to check the new configuration for systree. Please check the
    documentation and adjust your monitoring solutions.

### vmq_graphite

- Not included anymore, graphite metrics are now reported by `vmq_server`:
    Make sure to check the new configuration for graphite. Please check the
    documentation and adjust your monitoring solutions.

### vmq_snmp

- Not included anymore, SNMP isn't natively supported anymore:
    `vmq_server` has a new HTTP metrics handler that exports all metrics in the
    Prometheus format. Prometheus is an open source monitoring solution that has
    multiple options for reporting metrics, including SNMP.

### vmq_commons

- Minor bug fixes

### General

- Binary packages are now using Erlang OTP 18.3, this requires a recompilation of
    your custom Erlang plugins.


## VERNEMQ 0.12.5

### vmq_server

- Major refactoring that enables a more scalable and robust migration of online
    and offline queues.

- Use of new Rebar3 including the use of hex packages whenever possible.

- Support for Erlang 18.

- Reworked interal publish interface for plugins that require more control over
    the way VerneMQ publishes their messages (e.g. setting the dup & retain flags).
    Plugins which used the old 'PublishFun/2' MUST use the new 'PublishFun/3' which
    is specified as follows:

        `fun([Word:binary()|_] = Topic, Payload:binary(), Opts:map()) -> ok | {error, Reason}`

- Several minor bug fixes.

- Several third-party dependencies have been upgraded.

### General

- Use of new Rebar3 and use of hex packages in all our own dependencies.

- The docs are now hosted on our website http://verne.mq/docs.


## VERNEMQ 0.12.0

This release increases overall stability and performance. Memory usage for the subscriber store
has been reduced by 40-50%. To achieve this, we had to change the main topic structure, and unfortunately this
breaks backward compatibility for the stored offline data as well as the plugin system.

.. warning::

    Make sure to delete the old message store folder ``/var/lib/vernemq/msgstore``
    and the old metadata folder ``/var/lib/vernemq/meta``.

    If you have implemented your own plugins, make sure to adapt to the new topic
    format. (Reach out to us if you require assistance).

### vmq_server

- Major refactoring of the MQTT state machine:
    We reduced the number of processes per connected client and MQTT state machine.
    This leads to less gen_server calls, fewer inter-process messages and a reduced scheduler load.
    Per client backpressure can be applied in a more direct way.

- New topic format:
    Topics are now essentially list of binaries e.g. the topic ``hello/+/world``
    gets parsed to a ``[<<"hello">>, <<"+">>, <<"world">>]``.
    Therefore every API that used a topic as an argument had to be changed.

- Improved cluster leave, and queue migration:
    This allows an operator to make a node gracefully leave the cluster.
    1. If the node is still online and part of the cluster a two step approach is used.
    During the first step, the node stops accepting new connections, but keeps serving
    the existing ones. In the second step it actively kills the online sessions,
    and (if possible) migrates their queue contents to the other cluster nodes. Once
    all the queues are migrated, the node leaves the cluster and terminates itself.
    2. If the node is already offline/crashed during a cluster leave call, the old subscriptions
    on that node are remapped to the other cluster nodes. VerneMQ gets the information to do
    this mapping from the Plumtree Metadata store. No offline messages can be copied in this case.

- New hook, ``on_deliver/4``:
    Every message that gets delivered passes this hook, which allows a plugin to
    log the message and much more if needed (change payload and topic at
    delivery etc)

- New hook, ``on_offline_message/1``:
    If a client has been connected with ``clean_session=false`` every message that
    gets offline-queued triggers this hook. This would be the entrypoint to
    call mobile push notification services.

- New hook, ``on_client_wakeup/1``:
    When an authenticated client attaches to its queue this hook is triggered.

- New hook, ``on_client_offline/1``:
    When a client with ``clean_session=false`` disconnects this hook is triggered.

- New hook, ``on_client_gone/1``:
    When a client with ``clean_session=true`` disconnects this hook is triggered.

- No RPC calls anymore during registration and queue migration flows.

- Many small bug fixes and improvements.

### vmq_commons

- New topic parser and validator

- New shared behaviours for the new hooks

### vmq_acl

- Adapt to use the new topic format

### vmq_bridge

- Adapt to use the new topic format

### vmq_systree

- Adapt to use the new topic format


## VERNEMQ 0.11.0

The queuing mechanism got a major refactoring. Prior to this version the offline
messages were stored in a global in-memory table backed by the leveldb based
message store. Although performance was quite ok using this approach, we were
lacking of flexibility regarding queue control. E.g. it wasn't possible to limit
the maximum number of offline messages per client in a straightforward way. This
and much more is now possible. Unfortunately this breaks backward compatibility
for the stored offline data.

.. warning::

    Make sure to delete (or backup) the old message store folder
    ``/var/lib/vernemq/msgstore`` and the old metadata folder ``/var/lib/vernemq/meta``.

    We also updated the format of the exposed client metrics. Make sure
    to adjust your monitoring setup.

### vmq_server

- Major refactoring for Queuing Mechanism:
    Prior to this version the offline messages were stored in a global ETS bag
    table, which was backed by the LevelDB powered message store. The ETS table
    served as an index to have a fast lookup for offline messages. Moreover this
    table was also used to keep the message references. All of this changed.
    Before every client session was load protected by an Erlang process that
    acted as a queue. However, once the client has disconnected this process had
    to terminate. Now, this queue process will stay alive as long as the session
    hasn't expired and stores all the references to the offline messages. This
    simplifies a lot. Namely the routing doesn't have to distinguish between
    online and offline clients anymore, limits can be applied on a per client/queue
    basis, gained more flexibility to deal with multiple sessions.

- Major refactoring for Message Store
    The current message store relies only on LevelDB and no intermediate
    ETS tables are used for caching/indexing anymore. This improves overall memory
    overhead and scalability. However this breaks backward compatibility and
    requires to delete the message store folder.

- Changed Supervisor Structure for Queue Processes
    The supervisor structure for the queue processes changed in a way that
    enables much better performance regarding setup and teardown of the queue
    processes.

- Improved Message Reference Generation Performance

- Upgraded to newest verison of Plumtree

- Upgraded to Lager 3.0.1 (required to pretty print maps in log messages)

- Many smaller fixes and cleanups


### vmq_commons

- Better error messages in case of parsing errors

- Fixed a parser bug with very small TCP segments



### VERNEMQ 0.10.0

We switched to the rebar3 toolchain for building VerneMQ, involving quite some
changes in many of our direct dependencies (``vmq_*``). Several bug fixes and
performance improvements. Unfortunately some of the changes required some backward
imcompatibilites:

.. warning::

    Make sure to delete (or backup) the old subscriber data directory
    ``/var/lib/vernemq/meta/lvldb_cluster_meta`` as the contained data format isn't
    compatible with the one found in ``0.10.0``. Durable sessions (``clean_session=false``)
    will be lost, and the clients are forced to resubscribe.
    Although the offline messages for these sessions aren't necessary lost, an ugly
    workaround is required. Therefore it's recommended to also delete the message store
    folder ``/var/lib/vernemq/msgstore``.

    If you were running a clustered setup, make sure to revisit the clustering
    documentation as the specific ``listener.vmq.clustering`` configuration is needed
    inside ``vernemq.conf`` to enable inter-node communicaton.

    We updated the format of the exposed metrics. Make sure to adjust your monitoring setup.

### vmq_server

- Changed application statistics:
    Use of more efficient counters. This changes the format of the values
    obtained through the various monitoring plugins.
    Added new system metrics for monitoring overall system health.
    Check the updated docs.

- Bypass Erlang distribution for all distributed MQTT Publish messages:
    use of distinct TCP connections to distribute MQTT messages to other cluster
    nodes. This requires to configure a specific IP / port in the vernemq.conf.
    Check the updated docs.

- Use of more efficient key/val layout within the subscriber store:
    This allows us to achieve higher routing performance as well as keeping
    less data in memory. On the other hand the old subscriber store data (not
    the message store) isn't compatible with the new one. Since VerneMQ is still
    pretty young we won't provide a migration script. Let us know if this is a
    problem for you and we might find a solution for this. Removing the
    '/var/lib/vernemq/meta/lvldb_cluster_meta' folder is necessary to successfully
    start a VerneMQ node.

- Improve the fast path for QoS 0 messages:
    Use of non-blocking enqueue operation for QoS 0 messages.

- Performance improvements by reducing the use of timers throughout the stack:
    Counters are now incrementally published, this allowed us to remove a
    timer/connection that was triggered every second. This might lead to
    accuracy errors if sessions process a very low volume of messages.
    Timers for process hibernation are removed since process hibernation isn't really
    needed at this point. Moreover we got rid of the CPU based automatic throttling
    mechanism which used timers to delay the accepting of new TCP packets.

- Improved CLI handling:
    improved 'cluster leave' command and better help text.

- Fixed several bugs found via dialyzer


### vmq_commons

- Multiple conformance bug fixes:
    Topic and subscription validation

- Improved generic gen_emqtt client

- Added correct bridge protocol version

- Fixed bugs found via dialyzer

### vmq_snmp

- Merged updated SNMP reporter from feuerlabs/exometer

- Cleanup of unused OTP mibs (the OTP metrics are now directly exposed by vmq_server)


### vmq_plugin

- Minor bug fixed related to dynamically loading plugins

- Switch to rebar3 (this includes plugins following the rebar3 structure)<|MERGE_RESOLUTION|>--- conflicted
+++ resolved
@@ -2,11 +2,8 @@
 
 - Support multilevel bridge prefixes.
 - Make SSL cert depth configurable for bridges.
-<<<<<<< HEAD
 - Fix directory paths for metadata backend for RocksDB and Leveled
-=======
 - Fix number only client IDs in vmq-admin session CLI.
->>>>>>> eb96b972
 
 ## VerneMQ 1.10.1
 
