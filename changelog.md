--- conflicted
+++ resolved
@@ -28,8 +28,6 @@
     as messages.
   - Refactor the retained message store to support versions.
   - Add support for subscriber data with subscription options.
-<<<<<<< HEAD
-=======
 - Fix issue when validating a shared subscription topic (#756).
 - Fix issue with retried PUBREC frames (#750).
 - Make it possible to suppress the Last Will and Testament message if an
@@ -38,7 +36,6 @@
   VerneMQ configuration file. The default is `off`.
 - Fix issue with PUBREL frames retried after client reconnects (#762).
 - Refactor and cleanup retry mechanism.
->>>>>>> c0a49f1e
 
 ## VerneMQ 1.4.0
 
