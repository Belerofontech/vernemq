--- conflicted
+++ resolved
@@ -1,8 +1,5 @@
-<<<<<<< HEAD
-=======
 - Enhancement: Support JSON Logformat on Console (#2295)
 - Bugfix: Ensure that client_id, username and topics are well-formed UTF8 strings (#2283)
->>>>>>> 0f9a764f
 - Enhancement (vmq_diversity): add "depth", "verify", "use_system_cas" and "customize_hostname_check" SSL settings to Postgres settings. Set server name indication to configured host automatically.
 - Bugfix: Per MQTT v5 protocol spec authentication data without authentication method is a protocol error.
 - Update clique and plumtree dependencies
