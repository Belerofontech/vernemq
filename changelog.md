<<<<<<< HEAD
- Expose more SWC sync protocol settings in vernemq.conf (number of SWC groups & more)
=======

- Add `vmq-admin retain delete` command to CLI (single topic delete only).
- Fix per mountpoint filtering of `vmq-admin retain show`.
>>>>>>> d0ef5246
- Add 'keypasswd': Allows setting password for pem keyfile (#1676)
- Bugfix:w Improve warning messages for unexpected frame type error to track origin (#1671)
- Bugfix: Remove special chars in auto-generated client id (#1673)
- Bugfix: Websocket returned error 500 and wrote to log, instead of returning 426 (protocol upgrade) #1983 
- Allow to specify a maximum connection lifetime (per listener). The lifetime can be overwriten by on_register hooks.
- Improve TLSv1.3 support (Documentation, CLI, Testsuite)
- Improve HTTP/2 support for HTTPS listeners (#2117)
- Make Redis username configurable in vmq_diversity.
- Enable v5 protocol for WS and SSL listeners as a default.
- Fix dev_n builds (make dev0 dev1...).
- Fix issue [#2078](https://github.com/vernemq/vernemq/issues/2008) where the default MQTT listener fails to create in `vernemq.conf`.
- Fix configuration problems when using Unix Domain Sockets.
- Add support for compilation in ARM architectures (Tested on M1 Mac and Raspberry PI). Now we can use the `make rel` target to build a VerneMQ release for RaspberryPI.
- CI Improvements:
  - Test on the last 3 major OTP versions, following the Erlang/OTP support conventions.
  - Test on Both Linux and OSX for each version.
  - Add more extensive smoke test by publishing/subscribing to messages.
- Add compatibility with [Erlang/OTP 25](https://www.erlang.org/blog/my-otp-25-highlights/).
- Allow protection of all HTTP(s) endpoints with API keys (e.g. metrics)
- Update bootstrap 4.6.2 in status page and add favicon
- vmq_passwd -c no longer overwrites existing files by default.
- Allow per-purpose HTTP endpoints (status, metrics, api) by assigning http_modules
- Add support for TLS-PSK (Pre-Shared Key) for MQTTS (TLS) listeners
- Fix regression in handling of the Proxy protocol for WebSockets.
- Refactor metrics count of active connections, using 3 new gauges:
  `active_mqtt_connections`, `active_mqttws_connections` (WebSocket) and
  `total_active_connections`. Adapt Status page. This also fixes an error,
  where the status page would show a false connection count.
- Add `active_conns` and `all_conns` info to `vmq-admin listener show`.
## VerneMQ 1.12.6.2

- Add `max_ws_frame_size` setting to limit incoming WebSocket stream.

## VerneMQ 1.12.6.1

- Fix bug in webhooks metrics that crashed Prometheus endpoint

## VerneMQ 1.12.6

- Fix outgoing QoS and outgoing QoS upgrades.
- Collect per webhook type (e.g. `on_publish_m5_requests`) metrics.
- Fix vmqs (SSL) inter-node communication.
- Store waiting pubrec packets in queue and add to waiting acks on reconnect.
- Fix PostGres (`epgsql` 4.6.0) response format in `vmq_diversity`.
- Fix Prometheus exposition format, related to MQTT v4 and v5 labels.
- Add Unix domain listeners (to be configured as "listener.tcp.unix_socket = local:/tmp/my.sock:0")
- Add new setting `tls_handshake_timeout` option to SSL listeners.
- Fix webhook cache to not allow multiple entries per key
- Fix recovery of waiting pubrecs in MQTT v5
- Update `epgsql` to 4.6.1
- Update `eredis` to 1.7.0 (vmq_diversity)
- Update `eredis` to 1.7.0 (vmq_diversity)
- Update `erlang-mongodb` to ref 713e8bd (vmq_diversity)
- Update `sext` to 1.8.0
- Update `stdout_formatter` to 0.2.4

## VerneMQ 1.12.5

- Update `git` clone protocol to `https`.
- Update `erlang-pbkdf2` and `mongodb-erlang`, fixes Issue #1928
- Fix `proxy_protocol_use_cn_as_username` config for WS listeners: the
  CN now overrides the MQTT username correctly.
- Add `?P_RESPONSE_INFO` property in `CONNACK` when `auth_on_register_m5_hook` sets the property.
- Add per-listener `allow_anonymous_override` config (to open a single listener while allow_anonymous=off)
- Update `certifi` to 2.9.0
- Update `epgsql` to 4.6.0
- Update `jsx` to 3.1.0 (vmq_diversity, vmq_webhooks)
- Update `eredis` to 1.4.1 (vmq_diversity)

## VerneMQ 1.12.4

  - Add additional bcrypt configuration options
  - Bump bcrypt version
  - Switch on V5 in MQTT listeners as a default
  - Fix v5 username regression, interfering with auth_on_register modifiers.
  - Move the `add_session` on queue draining from error to info logging.
  - Add `vmq-admin trace stop_all` command to stop unreachable traces.
  - Fix bridge configuration regarding CAP settings.
  - Add `prefer_online_before_local` shared subscription policy.

## VerneMQ 1.12.3

  -  Move from `r_mode` to read preference in VMQ Diversity MongoDB
  -  Fix SWC event broadcast regression, which led to higher SWC sync times.

## VerneMQ 1.12.2

  -  Fix username for allow_anonymous case in MQTT v5 (keep the given username in session)
  -  Fix Retain Server cache race condition for messages originating from local node.
  -  Remove debug logging statement for MongoDB in vmq_diversity
  -  Allow Overlay_vars from include files in `vars.generated`
  -  Switch to `no_dot_erlang` instead of `start_clean` in Runner script.

## VerneMQ 1.12.1

- Revert binary_to_term safe calls to bare version

## VerneMQ 1.12.0

- Fix bug causing the `pool_size` option for databases to not be respected.
- Update Hackney HTTP client to version 1.17.0
- Allow configuration for TCP listener buffer sizes in vmq_cluster_com module
- Autotune TCP 'buffer' for outgoing TCP connections in vmq_cluster_node module
- Fix command line tool to allow managing anonymous client sessions (Issue #1673)
- Allow custom option for HTTPS endpoints (WebHooks)
- Adds PEM validation of certificate files in server and webhooks schemas
- Adds a new CI profile to the rebar3
- Bumps MongoDB driver to latest
- Adds support for MongoDB DNS SRV lookup in `vmq_diversity`
- Adds authentication to MongoDB Lua test script in `vmq_diversity`
- Adds Docker Compose file for local testing
- Update `vmq_diversity` to newest Luerl version
- Bumps `rebar3` executable
- Update Hackney HTTP client to version 1.17.4
- Upgrade Cowboy dependency to 2.8.0
- Adds support for `auth_source` in MongoDB connections in `vmq_diversity`
- Enforce UTF8 strings in topics
- Use safe mode for binary_to_term in SWC
- Fix Proxy protocol handling for WebSocket listener.
- Updates in `vmq_swc` plugin to allow for unique SWC node ids, leading to fixes in synchronisation after
  a node leaves and re-joins a cluster.
- Adds `topic_max_depth` config value to enforce configurable global maximum number of allowed topic levels (`CVE-2021-33176`)
- Ensures that MQTT_v5_user_properties are stored to disk

## VerneMQ 1.11.0

- Improve Proxy protocol error logging (warn instead of crash process).
- Add retain command to vmq-admin usage output
- Bridge Plugin: Continue to publish during netsplit (that is, during cluster not_ready)
- Bridge Plugin: Make internal publish use the configured per-topic QoS
- Upgrade package `bcrypt` to fix compilation in OSX (#1500).
- Fix issue with loading status dashboard from behind a proxy with a basepath set
- Fix bug where the server would not parse multiple WebSocket protocols correctly.
- New feature: Allow configuration of allowed ECC named curves in configuration file. (thanks to @varnerac)
- New feature: Add `on_topic_unsubscribe` hook (PR #1539, Issue #1326). (thanks to @khodzha)
- Update to jquery 3.5.1 and bootstrap 4.1.2 in status page.
- Add case clause for proxy protocol 'local command', causing unnecessary error logging in loadbalancer health checks.

## VerneMQ 1.10.4.1

Patch Release to:
- Fix the new bridge metrics labels that prevented the Prometheus metrics to be exported correctly (blocking Prometheus export entirely).

## VerneMQ 1.10.4

- Improve buffering in in-memory queue of outgoing bridges.
- Add a Name to bridges, so that a bridge can be identified by {Name, Host, Port}, instead of {Host, Port} only. This allows multiple bridges to the same remote endpoint.
- Add bridge Name and MQTT client mailbox size to `vmq-admin bridge show` command.
- Add per QoS/per bridge in and out counters to pull resp. push bridges.
- Log bridge connection setups and subscribes (info level).
- Support Power Linux LE (ppc64le) platform.
- Add `on_session_expired/1` hook to `vmq_webhooks` schema.
- Add Subscriber trie/event handler readiness check to handle fast subscribers after a reboot (race condition, #1557).
- Update nodetool escript with latest version.
- Fix internal Watermark update in SWC (#1556).
- Handle LevelDB truncated record corruption more automatically in LevelDB SWC and Messagestore backends.
- Catch ETS table call in `vmq_cluster:netsplit_statistics/0` (#1537).
- Add compatibility with [Erlang/OTP 23](http://blog.erlang.org/OTP-23-Highlights/). This release requires Erlang/OTP 21.3 or later.
- Upgrade package `bcrypt` to version 1.1.0.
- Upgrade package `hackney` to version 1.16.0 (dependencies of `hackney` were updated as well).
- Fix to allow equal signs on parameter values on `vmq-admin` commands (#740).

 URL parameters on webhooks

## VerneMQ 1.10.3

- Add new `on_session_expired/1` hook to `vmq_diversity` and `vmq_webhooks`.
- Add datetime prefix to the tracer output. The datetimes are expressed in UTC with
 [iso-8601](https://www.w3.org/TR/NOTE-datetime) format (eg '2020-04-29T21:19:39Z'). (#782)
- Add start command to Bridge CLI.
- Fix options passed to PublishFun for plugins (#1516)
- Add configurable connect time (mqtt_connect_timeout) between establishing the connection and sending CONNECT (#735, #824).
- Fix tracing error when using payload modifiers (#1517).
- Make `vmq-admin bridge show` command more robust against bridge client state machine timeouts (#1515).
- Fix vmq health http format error (#1529).
- Add new CLI output formatter (#1502).
- Remove minor functions for OTP 18. OTP 18 is not supported anymore (#1523).
- Update VerneMQ Schema info on SWC.
- Add Inet6 support to the vmq_diversity MySQL plugin (#1461).
- Improve error message when plugin chains have exhausted (#1465).
- Upgrade clique dependency to fix bug with empty KV params.

## VerneMQ 1.10.2

- Support multilevel bridge prefixes.
- Make SSL cert depth configurable for bridges.
- Fix directory paths for metadata backend for RocksDB and Leveled.
- Fix number only client IDs in vmq-admin session CLI (#1436).
- Fix proxy protocol handling bug for WebSockets listeners (#1429).
- Fix compilation for OS X.
- Fix bug in vmq_swc where a cluster leave didn't properly cleanup the node clock.

## VerneMQ 1.10.1

- Upgrade the Plumtree metadata backend to include a fix for a crash which could
  occur during metadata exchange with a remote node if the remote node becomes
  unavailable.
- Fix bug where vmq_metrics crashes because external metric providers haven't
  started yet.
- Fix compilation on OSX Mojave and Catalina. Requires running `brew install openssl snappy`.

## VerneMQ 1.10.0

- Fix bug where websocket MQTT clients that didn't provide a
  `sec-websocket-protocol` header to cause a crash to be logged. This case is
  now handled and the connection is terminated gracefully (#1317).
- Fix bug which caused clients MQTT bridges using protocol versions (131 and
  132) to be unable to connect (#1306).
- Upgrade the `hackney` so VerneMQ is compatible with a TLS change in Erlang/OTP
  22.1.
- Fix bug preventing MQTT 5 publish in/out counts from being shown on the HTTP
  status page.
- Fix lager issue on Raspberry Pi preventing VerneMQ from starting (#1305).
- Upgrade `epgsql` dependency to version 4.3.0 to get better error messages
  (#1336).
- Add new `max_last_will_delay` value `client` which means the value from the
  client is used instead of being overridden by the broker. This `client` value
  is now the default. This setting only applies to MQTT 5.0 clients.
- Add hidden option `response_timeout` to `vmq_webhooks` endpoints. With this
  the time `vmq_webhooks` waits for a response from the remote endpoint can be
  configured. Default is 5000 milliseconds.
- Add new `on_deliver/6` and `on_deliver_m5/7` hooks which adds QoS and retained
  information to the parameters. The old variants are deprecated and will be
  removed in the next major version.
- Add new `on_session_expired/1` hook which is called when an offline session
  expires and the state is deleted.
- Handle CRL PEM entries with certificates containing empty revocation lists
  (#1337).
- Fix typo in `vmq-admin listener start` command (#1348).
- Optimize subscription performance when many retained messages are stored on
  the broker and the subscription contains wildcards.
- Fix bug where MQTT 5 publish expiry interval was lost when writing the message
  to the message store.
- Fix bug where a retried MQTT publish after resuming an offline session used
  the wrong message id.
- Fix MQTT 5 shared subscription bug where writing the message to the message
  store resulted in a corrupt message record once a offline session was resumed.
- Refactor built-in message storage to enable multiple storage engines as well as
  to streamline the implementation of alternative message storage plugins.
- Fix metric description string in vmq_bridge.
- Fix regression in vmq_bridge where the retain bit wasn't handled properly for
  incoming publishes.
- Enable to define the MQTT protocol version to be used by vmq_bridge (4 or 3).
- Fix vmq_bridge dynamic configuration handling.
- Fix multiple minor issues in vmq_swc.
- Fix HTTP handlers to support parameterized media types.
- Upgrade lager, poolboy, jsx, luerl dependency.

## VerneMQ 1.9.2

- Fix bug causing idle websocket connections to be closed after 60 seconds
  (#1292).
- Fix MQTT 5.0 bug causing LWT not being sent when client disconnected with
  Disconnect with Will Message (0x04) (#1291).
- Ensure MQTT 5.0 subscription identifiers are added to messages delivered via
  shared subscriptions (#1294).
- Fix protocol version check bug which would allow MQTT 5.0 clients to connect
  even if the MTT 5.0 protocol was not specified for the listener. This happened
  for clients which connected with an empty client-id.
- Fix bug in `vmq_diversity` and `vmq_webhooks` where the plugin hooks would be
  registered out of order, even though the plugins themselves would be started
  in the correct order (#1295).

## VerneMQ 1.9.1

- Update `cuttlefish` to fix parse issue with lines in the `vernemq.conf` file
  consisting solely of white-space (#1208).
- Fix bug in the `vmq_webhooks` `auth_on_subscribe_m5` and `on_subscribe_m5`
  hooks (#1280).
- Fix issue where errors would be logged when the /health endpoint was called
  (#1281).
- Ensure MQTT 5.0 subscription identifiers are added to retained messages
  delivered to the client when the subscription is made (#1287).
- Fix bug in `vmq_swc` which could prevent VerneMQ from starting up.

## VerneMQ 1.9.0

- Ensure mountpoints specified at the protocol level are inherited on the
  specific listeners.
- Fix missing output from `vernemq version` (#1190).
- Ensure errors from the parser variable decode are handled correctly and logged
  at the debug level instead of causing a crash in the socket process.
- Handle list of `sec-websocket-protocol` correctly (#1149) in the websocket
  implementation.
- Ensure that plumtree application isn't started when metadata plugin SWC is used.
- Fix bug preventing restarting Lua states properly in case of a crashing script.
- Fix warnings due to deprecated lager configuration (#1209).
- Upgrade `lager` to version *3.7.0* (In preparation for OTP 22 support).
- Make VerneMQ run on Erlang/OTP 22.
- Add new webhooks CLI register flag `--no_payload=true` which, if enabled, will
  remove the MQTT payload from the JSON object send via the `auth_on_publish`
  and `auth_on_publish_m5` payloads. The flag can also be set in the config file
  using `vmq_webhooks.hookname.no_payload=on`.
- Add metric `client_keepalive_expired` which tracks clients that failed to
  communicate within the keepalive time.
- Expose the `crypto:hash/1` function in LUA, for example to do a 256bit sha3
  hash one can call `crypto.hash("sha3_256", data)`. The hashing algorithms
  supported are exactly the ones supported by the `crypto:hash/1` function and
  may change depending on the Erlang/OTP version used to build Erlang. See the
  complete list of supported hashes here:
  http://erlang.org/doc/man/crypto.html#Digests%20and%20hash. If passed an
  unknown hashing algorithm an error is raised.
- Fix prefix handling in the bridge plugin (vmq_bridge).
- Strengthen parameter validation in the `bcrypt.hashpw/2` LUA function in
  `vmq_diversity`.
- Pass arguments correctly to `vmq-admin` when called via `sudo`.
- Handle rate metric labels correctly in the example grafana dashboard.
- Upgrade cowboy to version 2.6.3 as well as cowlib and ranch to versions 2.7.3
  and 1.7.1 respectively. This update also means the PROXY protocol code was
  removed and the PROXY support from cowboy is used instead.
- Handle retained flag in the bridge plugin (vmq_bridge).
- Ensure systemd doesn't terminate VerneMQ if it is slow to start.
- Implement bridge protocol handling (protocol version 131) for bridges
  connecting to VerneMQ such that the retained bit is kept on messages routed to
  the bridge (Retained as Publish) and messages coming from the bridge are not
  forwarded to the bridge if it has a matching description (No Local).
- Fix message store startup consistency checking routine which resulted in
  potentially deleting wrong messages in cases where an inconsistency was detected.
  This fix also increases message storage performance during startup as well as
  during normal operation. However, the nature of the bug and the provided solution
  don't enable a simple downgrade path and introduces a backward incompatibility if
  a VerneMQ message store containing offline messages has to be downgraded to 1.8.0
  or earlier versions.
- Upgrade dependency `cuttlefish` to version *2.2.0*.
- Improve large queue initialization performance by reducing algorithmic
  complexity from O(n^2) to O(nlogn) where n is the number of offline messages.
- Add the ability to modify the `username` on `auth_on_register` and `auth_on_register_m5`
  hooks. Supports both `vmq_diversity` and `vmq_webhooks`.
- Upgrade the `vmq_diversity` redis driver `eredis` to version 1.2.0.
- Fix `vmq_diversity` supervisor restart shutdown issue (#1241).

## VerneMQ 1.8.0

- Cleanup cluster state information on a node which is being gracefully removed
  from the cluster so if it is restarted it comes back up as a stand-alone node
  and won't try to reconnect to the remaining nodes.
- The `allow_multiple_sessions` option is deprecated and will be removed in
  VerneMQ 2.0.
- Add new `coordinated_registrations` config option which allows for faster
  uncoordinated registrations (replaces side-effect of
  `allow_multiple_sessions`).
- Upgraded dependency `swc`. Improves memory and cpu usage by fixing node clock
  update bug.
- Set queue expiration (`persistent_client_expiration`) timer on queues after a
  broker restart (#1071).
- Fix status page to show all cluster nodes (#1066).
- Fix Lua `json.decode()` when decoding empty Json objects (#1080).
- Fix `vmq_diversity` cache invalidation timing issue when a client reconnects
  right after a disconnect (#996).
- Fix retry of MQTT publish frame in `vmq_bridge` (#1084).
- Fix outgoing qos2 message id bug (#1045).
- VerneMQ now requires Erlang/OTP 21.2 or newer to build.
- Use `atomics` and `persistent_term` to handle metrics instead of using the
  `mzmetrics` library which has been removed.
- Change `vmq_reg:publish/4` to return `{ok, {NumLocalMatches, NumRemoteMatchs}}`
  instead of `ok`. This introduces a breaking change to the *unofficial* publish
  API provided by the `vmq_reg:direct_publish_exports/1`.
- Add the `router_matches_local` and `router_matches_remote` counter metrics,
  counting the total number of matched local and remote subscriptions.
- Add a *routing score* to every cluster node listed on the VerneMQ status page.
  The routing score consists of two percentages similar to `75 / 25` indicating
  that 75% of the received MQTT publish frames were routed to local subscribers
  and 25% were forwarded to subscribers on different cluster nodes. The routing
  score can be used to detect imbalances in a VerneMQ cluster.
- The MQTT 5.0 plugin hook definitions have been updated as follows:
  - The `Payload` and `Properties` arguments to the `on_deliver_m5` hook have
    been swapped to be consistent with all the other `_m5` hooks.
  - property modifiers are now using the same names as the properties in the
    incoming properties, for example the `user_property` is now
    `p_user_property`.
  - Property modifiers have been moved into a `properties` modifier map. So for
    example instead of returning `{ok, #{p_user_property => ...}}` one now
    returns `{ok, #{property => #{p_user_property => ...}}}`. This change makes
    it possible to drop properties from a plugin hook.
  - In the `vmq_webhooks` plugin property modifiers have been moved into a
    separate JSON object with the key `properties` inside the modifiers JSON
    object. The `vmq_webhooks`.
  - The `{ok, binary()}` return clause has been removed from the `on_deliver_m5`
    hook, use the modifier map (`{ok, Modifiers}`) instead.
  - The `{ok, binary()}` return clause has been removed from the
    `auth_on_publish_m5` hook, use the modifier map (`{ok, Modifiers}`) instead.
  - Note, MQTT 5.0 support in VerneMQ is still in Beta.
- Fix error when tracing clients connecting with a LWT.
- Add file validation to check if files in the `vernemq.conf` exist and are
  readable.
- Fix that disconnects due to client migrations were logged as warnings. They
  are now treated as the normal termination case.
- Improve MQTT 5.0 support in the `vmq_webhooks` plugin: support more properties
  and improve the tests.
- Instead of using the `node_package` dependency to build binary packages, the
  external Ruby command line tool `fpm` is used. This enables cleaning up the
  Makefile as well as the upgrade of the `rebar3` build tool.
- Improve MQTT 5.0 support in the `vmq_diversity` plugin: support all MQTT 5.0
  hooks in Lua and more properties.
- Support TLS encrypted connections to PostgreSQL when using
  `vmq_diversity`. Fixes #811.
- Support TLS encrypted connections to MongoDB when using `vmq_diversity`.
- Add CockroachDB support to the `vmq_diversity` plugin.
- Make it possible to configure how many concurrent bcrypt operations are
  possible via the `vmq_bcrypt.pool_size` config.
- Fix incorrect format string in shared subscription debug log.
- Upgrade `hackney` to version 1.15.1 (dependencies of `hackney` were updated as
  well).
- Fix bug which could happen while repairing dead queues in case the sync
  request fails.
- It is now possible to configure TCP send and receive buffer and user-level
  buffer sizes directly on the MQTT listeners or protocol levels (currently only
  TCP and TLS listeners).
- Add the `socket_close_timeout` metric. The metric counts the number of times
  VerneMQ hasn't received the MQTT CONNECT frame on time and therefore forcefully
  closed the socket.
- Fix the potential case of late arriving `close_timeout` messages triggered
  by the `vmq_mqtt_pre_init`.
- Change log level from `debug` to `warning` when VerneMQ forcefully terminates a
  MQTT session FSM because of an unexpected message.
- Fix `vmq_diversity` ACL rule hash collision issue (#1164).
- Improve performance of shared subscriptions when using many subscribers.
- Add the `vmq_pulse` plugin. This plugin periodically sends cluster information to
  a pulse backend via HTTP(S). The plugin is NOT enabled by default, and once
  enabled it has to be setup with `vmq-admin pulse setup`. This enables a support
  crew to analyze the cluster performance without having direct access to the VerneMQ
  nodes. Such a 'Pulse' contains the following information:
  - Cluster status, similar to `vmq-admin cluster show`
  - Plugins, similar to `vmq-admin plugin show --internal`
  - Metrics, similar to `vmq-admin metrics show`
  - Names and versions of loaded OTP applications
  - Erlang System Version
  - OS Kernel information, output of `uname -a`
  - CPU, RAM, and disk usage
  - Pulse Version
  Note: The `vmq_pulse` plugin is in Beta.
- Fix the systemd service unit file to set `LimitNOFILE=infinity`. This enables VerneMQ
  to request as many file descriptors as configured for the `vernemq` user.

## VerneMQ 1.7.0

- Fix `vmq_webhooks` issue where MQTTv5 hooks where not configurable in the
  `vernemq.conf` file.
- Support shared subscriptions in `vmq_bridge`.
- Fix bug in Prometheus output (#923).
- Fix `max_message_rate` to include MQTTv5 sessions.
- Support new `throttle` modifier for the `auth_on_publish` and
  `auth_on_publish_m5` hooks which will throttle the publishing client by
  waiting for a given number of milliseconds before reading new data from the
  client socket. Note, backpressure is not supported for websocket
  connections. This feature was kindly sponsored by Arduino SA
  (https://www.arduino.cc/).
- Fix issue with long-running `vmq-admin` commands (#644).
- Added a new HTTP module `vmq_health_http` exposing a `/health` endpoint that
  returns **200** when VerneMQ is accepting connections and joined the cluster
  (for clustered setups) or returns **503** in case any of the two conditions
  are not met (#889).
- Fix issue where a QoS2 message would be republished if a client would resend
  the PUBLISH packet with the same message id within a non-finished QoS2 flow
  (#944).
- Make VerneMQ build on FreeBSD (11.2-RELEASE) with `gmake rel`.
- Fix issue with blocking socket commands in inter-node communication.
- Improve error messages when parsing invalid CONNECT packets.
- Log IP and port information on authentication failures to make it easy to
  block the client with tools like Fail2ban (#931).
- Fix issue which would crash the session if a client would resend a (valid)
  pubrec during a Qos2 flow (#926).
- Fix `vmq_diversity` error message if invalid or unknown modifiers are returned
  from a lua hook implementation.
- Fix issue preventing MQTT 5.0 properties from being modifiable in
  `auth_on_publish_m5` (#964).
- Fix issue which causes a crash if not enough data is available while parsing
  the CONNECT frame in `vmq_mqtt_pre_init` (#950, #962).
- Fix issue which could cause `vmq-admin session show` to crash when using
  `--limit=X` to limit the number of returned results (#902).
- Handle edge case in the websocket implementation which could cause warnings
  when the session was terminating.
- Expose `vernemq_dev_api:disconnect_by_subscriber_id/2` in lua
  `vmq_api.disconnect_by_subscriber_id/2`, an example looks like:
  `vmq_api.disconnect_by_subscriber_id({mountpoint = "", client_id =
  "client-id"}, {do_cleanup = true})`.
- Improve `vmq_webhooks` errors so the error from the endpoint is shown as the
  error reason where relevant.
- Optimization: optimize away read operation during client registration by
  reusing already available data.
- Enable plugins to expose metrics via the available metric providers.
- Add histogram metric type.
- Fix incorrect debug log message in QoS 2 flow.
- Expose bridge metric for messages dropped in case the outgoing queue is full.
- Log (debug level) when a LWT is suppressed on session takeover.
- Optimize subscribe operation by refactoring away one read from the metadata
  store.
- Add protection mechanism for the plumtree metadata store from subscription
  floods by dropping and not acknowledging `i_have` messages when the mailbox
  size grows above a certain threshold. This threshold is configurable via the
  `plumtree.drop_i_have_threshold` hidden option. The default is 1000000. This
  work was kindly contributed by ADB (https://www.adbglobal.com).
- Add new `vmq-admin retain` commands to inspect the retained message store.
- Support for different MySQL password hashing methods in `vmq_diversity`,
  ensuring compatibility with MySQL 8.0.11+. The method is configurable via the
  `vmq_diversity.mysql.password_hash_method` option which allows:
  `password` (default for compatibility), `md5`, `sha1` or `sha256`.
- Fix the HTTP `/status.json` endpoint to have a valid JSON output (#786).
- Fix bug where internal application plugins where shown as normal plugins.
- Fix crash in bridge when calling `vmq-admin session show` by fixing the
  `vmq_ql` row initializer to handle plugin sessions (the bridge starts a local
  plugin session).
- Add improvements to VerneMQ status page to have nicer UI and be readable on smaller devices.
- Upgraded dependency `sext` to 1.5.0 (required for better OSX compilation).
- Do not accept new client connections while the broker is shutting down as this
  could cause errors to be reported in the log (#1004).
- Fix `vmq_diversity` PostgreSQL reconnect issue (#1008).
- Fix `vmq_webhooks` so peer port is not considered when caching the
  `auth_on_register` to avoid cache misses.
- Multiple bug fixes and improvements in `vmq_swc`.
- Add the `vmq_swc` metadata plugin (using the already existing LevelDB backend) to
  the default VerneMQ release. To use `vmq_swc` instead of `vmq_plumtree` set
  `metadata_plugin = vmq_swc` in `vernemq.conf`. `vmq_swc` is still in Beta.
- Add missing increments of the `mqtt_connack_sent` metric for CONNACK
  success(0) for MQTT 3.1.1.
- Handle edge case with unknown task completion messages in `vmq_reg_sync` after
  a restart.
- Fix bug which could cause a queue cleanup to block indefinitely and cause the
  `vmq_in_order_delivery_SUITE` tests to fail.
- Add a new metric (queue_initialized_from_storage) to better monitor queue
  initialization process after a node restart.
- Fix edge case where an extra queue process could be started when metadata
  events arrive late. Now local queue processes are only started when triggered
  via a new local MQTT session.
- Reimplement dead queue repair mechanism.
- Add feature to reauthorize existing client subscriptions by reapplying current `auth_on_subscribe`
  and `auth_on_subscribe_m5` hooks. This feature is exposed as a developer API in `vernemq_dev`, via
  the `vmq-admin session reauthorize` CLI command, and as a API for `vmq_diversity` Lua scripts. This
  work was kindly sponsored by AppModule AG (http://www.appmodule.net).
- Improve planned cluster leave queue migration speed significantly (#766).
- Start metrics server before setting up queues to ensure queue metric counts
  are correct when restarting VerneMQ.
- Let Travis CI build the VerneMQ release packages.
- Add new metric `system_process_count` which is a gauge representing the
  current number of Erlang processes.
- Add `queue_started_at` and `session_started_at` information to the `vmq-admin
  session show` command. Times are POSIX time in milliseconds and local to the
  node where the session or queue was started.

## VerneMQ 1.6.0

- Fix issue when calling a function in a Lua script that requires more time to complete than the default `gen_server` timeout (#589).
- Silently drop messages published by the client that use a routing key starting with '$'.
- Full MQTTv5 support

  With this release VerneMQ officially supports MQTT protocol version
  5.0. The MQTTv5 support is currently marked as in BETA and we may
  still have to change some things.

  VerneMQ has full support for the complete MQTTv5 spec, but to list a
  few of the new features:

  - Support for enhanced (re)authentication
  - User properties
  - Message Expiration
  - Last Will and Testament delay
  - Shared subscriptions
  - Retained messages
  - Request/Response flows
  - Topic aliases

    VerneMQ supports topic aliases from both the client to the broker and from
    the broker to the client.

    When a client connects to the broker, the broker will inform the client of
    the maximum allowed topic alias using the topic alias max property on the
    CONNACK packet (if it has been set to a non-zero value). The topic alias
    maximum property can be configured through the `topic_alias_max`
    configuration variable or overridden in a plugin in the `auth_on_register`
    hook. The broker will then handle topic aliases from the client as per the
    MQTTv5 spec.

  - Flow control
  - Subscription flags Retain as Published, No Local and Retain Handling.
  - Subscriber ids

  By default MQTTv5 is disabled, but can be enabled on a listener basis, for
  example `listener.tcp.allowed_protocol_versions=3,4,5` would enable MQTT
  version 3.1, 3.1.1 and 5.0 on the TCP listener.

  MQTTv5 support has been added to the `vmq_passwd`, `vmq_acl`, `vmq_webhooks`
  plugins as well as the parts of the `vmq_diversity` plugin to support the
  MySQL, PostgreSQL, Redis and MongoDB authentication and authorization
  mechanisms. The Lua scripting language provided by the `vmq_diversity` plugin
  does not yet expose all MQTT 5.0 plugin hooks.

  The `vmq_bridge` plugin currently has no support for MQTTv5.

  !! Note !! that all MQTTv5 related features and plugins are in BETA and may
  still change if needed.

- The metrics:

    mqtt_connack_not_authorized_sent
    mqtt_connack_bad_credentials_sent
    mqtt_connack_server_unavailable_sent
    mqtt_connack_identifier_rejected_sent
    mqtt_connack_unacceptable_protocol_sent
    mqtt_connack_accepted_sent

  Have been merged into a single metric `mqtt_connack_sent` and the various MQTT
  3.1.1 return codes have been mapped into labels. So for example
  `mqtt_connack_sent` with the label `return_code=success` replaces
  `mqtt_connack_accepted_sent`.

- Added on_message_drop hook that is called for every message dropped due to
  exceeding the MQTTv5 max_packet_size property, hitting the message expiry,
  or when load shedding when enqueuing messages.
- Fix ordering bug in webhook subscribe topic authentication and topic rewrites
  (#823)
- Fix issue when terminating the `vmq_server` application (#828).
- Make VerneMQ build on SmartOS / Illumos / Solaris.
- Ensure strings passed from Lua to the logger are escaped (#864).
- Handle Mongo Date / ISODate datatype properly in Lua / vmq_diversity
  (#857).
- Optimize subscribe/unsubscribe operations for large fanout cases.
- Allow non-standard MQTT version 131 (MQTT 3.1 bridge) by default (this was
  accidentally changed in VerneMQ 1.4.0).
- Improve error messages returned by the `vmq_diversity` plugin so it's easier
  to understand and debug authentication and authorisation issues.
- Improve performance for looking up queue processes.
- Make VerneMQ run on Erlang/OTP 21. To do this we had to upgrade `rebar3` to
  version 3.6.0 and `lager` to version 3.6.3. We also removed the `eper`
  dependency and suppressed some new warnings due to `erlang:get_stacktrace/0`
  having been deprecated in Erlang/OTP 21.
- The bridge plugin (`vmq_bridge`) now has an option to queue outgoing message
  in case the network connection disappears. This is configurable with the
  `max_outgoing_buffered_messages` setting on a bridge. In addition the bridge
  now has a simple cli interface under `vmq-admin bridge show`. This work was
  kindly sponsored by Diacare-Soft(http://diacare-soft.ru).
- Fix multiple message retry issues in the MQTT client used by vmq_bridge.
- Fix issue where the message ordering wasn't preserved after a client reconnect.
- Add experimental `vmq_swc` plugin that provides an alternative to the existing
  `vmq_plumtree` for metadata storage and replication. One must compile VerneMQ
  with `make swc` to generate a release containing the `vmq_swc` plugin.
- Remove unused `vmq_bridge` ssl `capath` config option. This was never used
  internally.
- Upgrade `lager` to version 3.6.8 to fix build issue on Mac OS X Mojave.

## VerneMQ 1.5.0

- Fix issue in the bridge preventing it from reconnecting after a connection
  timeout (#726).
- Fix issue with self referential cluster leaves and cluster readiness probing
  in general (#717).
- Add preparations for MQTTv5:
  - Make it possible to extend the cluster internal message format when adding
    new features while ensuring back- and forwards compatibility.
  - Refactor the leveldb message store code to support versioned indexes as well
    as messages.
  - Refactor the retained message store to support versions.
  - Add support for subscriber data with subscription options.
- Fix issue when validating a shared subscription topic (#756).
- Fix issue with retried PUBREC frames (#750).
- Make it possible to suppress the Last Will and Testament message if an
  existing session already exists for the connecting client. This is
  configurable via the hidden setting `suppress_lwt_on_session_takeover` in the
  VerneMQ configuration file. The default is `off`.
- Fix issue with PUBREL frames retried after client reconnects (#762).
- Refactor and cleanup retry mechanism.
- Warn about deprecated setting `message_size_limit` only when it has been defined.
- Change build script so nightly packages will have names on the form
  `vernemq_1.4.0-10-gde1b1f5-1_amd64.deb`, where `de1b1f5` refers to the commit
  hash from which the package was built and `10` is the number of commits since
  the latest tag. This makes it much easier to reason about nightly builds and
  the features they contain.
- Refactor and generalize the metrics systems to allow labelling metrics coming
  from different sources in order to differentiate them in the various exporters
  and the command line. Labels are added to the Prometheus exporter by
  default. To enable generating additional metrics from the labels in the
  graphite exporter the hidden setting `graphite_include_labels` has to be set
  to `on` in the `vernemq.conf` file. Labels are not exposed in the $SYS
  metrics.
- Ensure the `vmq_bridge` is properly restarted after a crash (#785).
- Fix issue where not calling `http.body(ref)` in a Lua script would not return
  the underlyning HTTP connection to the connection pool. This now happens
  automatically, regardless of the user calling `http.body(ref)` or not
  (#588).

## VerneMQ 1.4.0

- Fix for OSX compilation issue on `vmq_passwd` due to openssl headers not found.
- Refactoring to further abstract and generalize the Plumtree metadata layer.
- Small refactoring moving the calling of plugin hooks into the fsm code. This
  is a preparation for MQTTv5. Note, this change has an impact on the
  `vmq_reg:direct_plugin_exports/1` function. Even though this function is
  internal and as such not guaranteed to be stable, we know some plugin
  developers use it and we therefore wanted to describe the changes. It works as
  before, **except** that the hooks `auth_on_subscribe`, `on_subscribe` or
  `on_unsuscribe` hooks will no longer be called when using the exported
  functions.
- Corrected a few spelling errors in the `vmq-admin` help commands.
- Added two new hidden configuration parameters for `vmq_webhooks`. `vmq_webhooks` uses
  the [hackney HTTP client](https://github.com/benoitc/hackney) for HTTP requests.
  It starts its own hackney pool with a default connection pool of 100, and a
  connection timeout of 60000 milliseconds. This connection pool con now be
  configurable using the settings `vmq_webhooks.pool_max_connections` and
  `vmq_webhooks.pool_timeout` (#621).
- Add a first version of a VerneMQ status page showing node and cluster
  information. This web-page is by default available on
  http://localhost:8888/status. The status page is implemented using jQuery,
  Twitter Bootstrap und mustache.js. As this is the first version the page
  should be considered experimental and will likely be changed in future
  releases.
- Bugfix: Handle return values correctly when enqueuing messages to offline
  shared subscribers (#625).
- Bugfix: Fix issue preventing messages delivered to a subscriber group from
  being delivered to the online group members first before attempting delivery
  to offline queues (#618).
- Fix some Dialyzer issues.
- Reduce replication load during a netsplit by making sure data is not attempted
  to be replicated to unreachable nodes.
- Bugfix: Fix issue causing some `session show` options (`peer_host`,
  `peer_port`) to not work for websocket clients (#542).
- Bugfix: Fix routing table initialization issue after restarting a node
  preventing shared subscriptions on a remote node from being included in the
  routing table (#595).
- Bugfix: Fix race condition when fetching data from the internal query subsystem.
- Fix build issue on Raspberry PI (`make rpi-32`).
- Make it possible to specify which protocol versions are allowed on an MQTT
  listener. By default the protocol versions allowed are versions 3 and 4 (MQTT
  v3.1 and v3.1.1 respectively). To set the allowed protocol versions one can
  use `listener.tcp.allowed_protocol_versions = [3,4]` on the transport level or
  for a specific listener using
  `listener.tcp.specific_listener.allowed_protocol_versions`.
- Fix bug causing an exception to be thrown when `vmq-admin cluster leave` is
  used with a timeout value less than 5 seconds (#642).
- Small refactoring enabling to store versioned message store values. This is a
  preparation for MQTTv5.
- Bugfix: Fix a bug that prevented user plugins with an explicit path to be
  loaded.
- Fix issue with new rebar3 upstream plugin version (the port-compiler) which
  made builds fail by pegging it to an older version (1.8.0).
- Add `xmerl` and `inets` from the Erlang standard library to the release in order
  to allow plugin developers to have these libraries available.
- Bugfix: Fix typo (`graphie_api_key` -> `graphite_api_key`) preventing the
  graphite api key from being set in the `vernemq.conf` file.
- Bugfix: WebHooks Plugin. Close the Hackney CRef so that the socket is given
  back to the Hackney pool, for the case of non-200 HTTP OK status codes.
- Bugfix: fix bug where queries with mountpoint and client-ids would return no
  entries causing disconnecting a client with a specific mountpoint to
  fail. Also ensure to use the default mountpoint if no mountpoint was
  passed. (#714).
- Upgraded vernemq_dev to include the `disconnect_by_subscriber_id/2` API.

## VerneMQ 1.3.0

- Add `proxy_protocol_use_cn_as_username` feature which for `proxy_protocol`
  enabled listeners enable or disable using the common name forwarded by the
  PROXY protocol instead of the MQTT username. To ensure backward compatibility
  this setting is enabled by default. This feature was kindly contributed by
  SoftAtHome (https://softathome.com/).
- New `vmq-admin` command to forcefully disconnect and cleanup sessions.
- Fix issue preventing ssl settings being inheritable on the listener level
  (#583).
- Fix issue where enqueuing data to a queue on a remote cluster node could cause
  the calling process to be blocked for a long time in case of the remote
  cluster node being overloaded or if a net-split has occurred.

  This issue can occur while delivering a shared subscriber message to a remote
  subscriber in the cluster (blocking the publishing client) or when migrating
  queue data to to another node in the cluster. In the case of shared
  subscribers a new (hidden) configuration parameter
  (`shared_subscription_timeout_action`) has been added which decides which
  action to take if enqueuing on a remote note times out waiting for the
  receiving node to acknowledge the message. The possibilities are to either
  `ignore` the timeout or `requeue` the message.  Ignoring the timeout can
  potentially lead to losing the message if the message was still in flight
  between the two nodes and the connection was lost due to a
  net-split. Requeueing may lead to the same message being delivered twice if
  the original client received the message, but the acknowledgement was
  lost. This fix was kindly contributed by SoftAtHome (https://softathome.com/).
- Fix typo in configuration name `plumtree.outstandind_limit` should be
  `plumtree.outstanding_limit`.
- Make the `vmq_cluster_node` processes able to handle system messages to make
  it easier inspect the process behaviour at run-time.
- Fix bug preventing `use_identity_as_username` from working on WSS sockets
  (#563).

## VerneMQ 1.2.3

- The shared subscriber feature is no longer marked as in beta.
- Strengthen check verifying if a remote node is available or not. The new check
  verifies that a data connection to the remote node has been established, in
  addition to the current check which verifies that a specific process is running
  on the remote node. This new check will make it more visible if, for instance,
  the IP an port configured via `listener.vmq.clustering` is not reachable or a
  listener was not able to be started.
- Fix issue preventing the proxy_protocol setting (`listener.tcp.proxy_protocol
  = on`) being inherited by specific listeners (#516).
- Remove shared subscriptions backwards compatibility code. Introducing shared
  subscriptions changed some internals and code ensuring backwards compatibility
  had to be written. This code has existed since VerneMQ 1.0.0rc1 and anyone
  needing to upgrade a running cluster from older versions than 1.0.0rc1 of
  VerneMQ will have to first do an intermediate upgrade to a version containing
  the compatibility code.
- Remove time and randomness related dependencies for backwards compatibility
  for OTP 17. These are no longer required as OTP 17 support was removed before
  VerneMQ 1.0.
- Minor optimizations.
- Fix issue in the queue initialization introduced in VerneMQ 1.2.2 which meant
  offline messages were not being read into the queue process after a node
  restart. Added tests to prevent this issue from occurring again.
- Fix crash in cleanup of the `vmq_webhooks` plugin when the plugin is being
  stopped or the broker is shutting down (#556).
- Fix incorrect format strings in `vmq_reg_sup` log statements.
- Add missing argument to HTTP module configuration log statement.
- Do not resolve host names when including peer host in an `vmq-admin session
  show` query as this can lead to a timeout.
- Remove superfluous warnings for ip and port when using the proxy protocol.

## VERNEMQ 1.2.2

- Fixed a number issues when filtering `vmq-admin session show` results. Note
  `msg_ref` filtering is currently broken.
- Fix node startup routine to cleanup stale subscriber data.
- Do not log getting a client peername failed because the client already
  disconnected.

## VERNEMQ 1.2.1

- Upgrade MongoDB driver.
- Prevent unbounded memory growth in a netsplit situation by putting an explicit
  limit (250K) on the number of outstanding plumtree-msgs in plumtree. If this
  limit is exceeded, delayed replication will be handled by active anti-entropy.
- Handle uncaught error type in the `vmq_ql_query` handler.
- Make sure the `peer_host` can always be retrieved via the HTTP API. It was
  returned as an erlang tuple which caused the conversion to JSON to fail.
- Fix issue causing too few results to be returned from `vmq-admin session show`
  when used with filter options. This could happen when terms included in the
  filters also existed as erlang atoms.
- Plugin workflow improvements: move plugin development specific things into
  `vernemq_dev`.
- Fix error in the HTTP API interface. The alias `/api/v1/sessions` mapped to
  `session list` which is deprecated for `session show`.
- Fix `max-age` parse issue in `vmq_webhooks` (#527).

## VERNEMQ 1.2.0

- Fix retain msg server race condition preventing some messages from being
  persisted and replicated to other nodes in the cluster (#507).
- Log when a client is disconnected and multiple sessions are not allowed.
- Fix tracer `mountpoint` parameter bug.
- Make it possible to add/inject HTTP API keys.
- Add Erlang VM memory usage stats to the exposed metrics.
- Fix bug with `max_message_size` and `message_size_limit` only one of these
  should exist and `message_size_limit` has now been deprecated and no longer
  has any effect. `max_message_size` should be used instead.
- Fix bug in `vmq_diversity` where the MongoDB client pool would not reconnect
  after a MongDB restart (#475).
- Fix bug in `vmq_diversity` where the PostgreSQL client pool would not reconnect
  after a PostgreSQL restart (same as #475).

## VERNEMQ 1.1.1

- Fix bug preventing persistent session expiration
  (`persistent_client_expiration` in `vernemq.conf`) from being executed.
- Make `vmq-admin session show` more robust when sessions are overloaded by
  limiting the time allowed to query each session. The default query timeout is
  100ms, but can be overridden using `--rowtimeout=<TimeoutInMilliseconds>`.
- Add support for Erlang/OTP20.
- Improve tracer usage text.
- Fix `vmq_diversity` memcached issue (#460).
- Fix RPM package issue preventing a clean upgrade.
- Fix code path bug related to upgrading plugins.
- Update `plumtree` with a fix to make the plumtree mailbox traversal
  measurement more accurate and therefore less spammy.

## VERNEMQ 1.1.0

- Add more detail to the client expiration log message.
- Safeguard Lua function calls
- Fix bug where websocket connections were incorrectly terminated (#387).
- Fix breakage of event hook chain in `vmq_passwd` (#396).
- Lua script balancing for improved Lua hook performance.
- Add descriptions to all available metrics via `vmq-admin metrics show
  --with-descriptions`.
- Add Prometheus HELP lines for every metric.
- Add a log message (info level) indicating that connectivity to a remote node
  has been restored.
- Minor changes to the formatting of the tracer output.

## VERNEMQ 1.0.1

- Purge node-local clean session true subscriber data when restarting
  VerneMQ as these would otherwise erroneously still exist.
- The metrics reporting sizes of retained messages `gauge.retain_memory` and
  routes `gauge.router_memory` were incorrectly done in system word sizes
  instead of in bytes. This has been corrected. Further the
  `gauge.retain_memory` metric now also includes temporary storage used before
  persisting messages to disk.
- Fix bug causing hooks to be registered multiple times when reloading lua
  scripts (#348).
- Fix bug occurring when publishing across nodes where more than one subscriber
  are on one node and the publisher on another. In this case only one of the
  subscribers would receive the message.
- Fix formatting bug in the `vmq-admin trace` command.
- Handle empty modifier list correctly in `vmq_webhooks` (#339).
- Handle client_id and mountpoint modifiers correctly in `vmq_webhooks` (#332).
- Fix vmq-admin session show when multiple filters are applied
- Fix bug where an aborted connection handshake caused queued messages not
  being migrated properly to remote node.

## VERNEMQ 1.0.0

- To make the `vmq-admin` tool more consistent, the following changes have been
  made:

  - vmq-admin script status -> vmq-admin script show
  - vmq-admin session list -> vmq-admin session show
  - vmq-admin cluster status -> vmq-admin cluster show
  - vmq-admin webhooks status -> vmq-admin webhooks show
  - vmq-admin webhooks cache stats -> vmq-admin webhooks cache show
  - vmq-admin api create-key -> vmq-admin api-key create
  - vmq-admin api delete-key -> vmq-admin api-key delete
  - vmq-admin api list-keys -> vmq-admin api-key show
- Fix a bug in `vmq-admin session list` triggered when running in a cluster.
- Add automatic CRL refreshing, configurable via the hidden
  `crl_refresh_interval` config option. Default is 60 seconds.
- Stop `all_till_ok` hook evaluation if a hook returns anything else than
	`next`.
- Add `vmq-admin trace` tracing sub-system.
- Improve help texts for `vmq-admin listener` command.

### vmq_diversity

- Fix mongodb authentication problem due to a missing dependency.

## VERNEMQ 1.0.0rc2

- Fix wrong lua paths in generated packages.
- Fix connack counter metric
- Fix keepalive timer to fire earliest at 1.5 times the keepalive value
- Improve error reporting for wrong configuration parameters in vernemq.conf
- Fix various Dialyzer type errors

## VERNEMQ 1.0.0rc1

- Add out-of-the-box authentication and authorization support for Postgres,
  MySQL, MongoDB, and Redis via `vmq_diversity`.
- Erlang 17.x is no longer officially supported.
- New `rebar3` version (3.3.5), required to upgrade `node_package` dependency.
- The plugins `vmq_webhooks` and `vmq_diversity` are now shipped as part of
  VerneMQ itself.
- Packages are now built using Erlang/OTP 19.2.

### vmq_server

- Improved the `vmq-admin list session` command with a limit option controlling
  the returned number of sessions as well as the possibility to customize which
  session data is returned.

- Change to plugin administration. To make VerneMQ configuration more consistent
  and simpler to configure it is now possible to configure plugins directly in
  the `vernemq.conf` file.

  - The `lib/vmq_plugin.conf` file is obsolete and no longer in use.
  - plugins are no longer persisted when enabled via the `vmq-admin` tool, but
    have to be added to the `vernemq.conf` file manually like any other
    configuration. An example looks like:

    `plugins.myplugin = on`
    `plugins.myplugin.path = /path/to/plugin`

    Configuration specific settings are then configured like this:

    `myplugin.setting = ...`

  - The above changes has the following impact on existing settings in the
    `vernemq.conf` file:
    - The `acl_file` setting is replaced by `vmq_acl.acl_file`.
    - The `acl_reload_interval` setting is replaced by
      `vmq_acl.acl_reload_interval`
    - The `password_file` setting is replaced by `vmq_passwd.password_file`
    - The `password_reload_interval` setting is replaced by
      `vmq_passwd.password_reload_interval`.
    - The `bridge` prefix has been replaced by the `vmq_bridge` prefix.

      Make sure to update the configuration file accordingly.

- Add implementation of shared subscriptions as specified in the MQTTv5 draft
  spec. Currently two different distribution policies are supported:

  - `prefer_local` which will, if possible, deliver the message to a random
    local subscriber in the shared subscription group, otherwise the message
    will be delivered to a random remote subscriber of the shared
    subscription (if any).
  - `random` will distribute the messages random between all members of the
    shared supscription regardless if they are local or are subscribed via
    another node.
  - `local_only` will consider only node-local members of the subscriber group
    for delivery.

  A message published to a shared subscription will first be delivered to online
  members of the shared subscription if any exist, failing that, the message
  will be delivered to an offline subscriber of the shared subscription. Due to
  the fact that the MQTTv5 spec is not yet final, this feature is marked as
  BETA.

  NOTE: To upgrade a live cluster all nodes must already be running 0.15.3 or
  newer! This feature is incompatible with older releases.

- Use of specific routing tables for non-wildcard topics. This improvement
  results in faster routing table lookups for non-wildcard subscriptions, and
  reduces overall memory consumption of the routing tables.

### vmq_diversity

- Minor fixes and improvements.
- Add support for caching ACLs in lua scripts.
- Add support for bcrypt password hashes.


## VERNEMQ 0.15.3

### vmq_server

- Fix a bug in the retain messages fastpath code.
- Add the first version of the VerneMQ HTTP admin API (BETA).
- Fix a nodename change bug, fix contributed by @dcy.
- Fix an oversight preventing the client id from being overridable in `auth_on_register`.

### vmq_commons

- Fix a bug in the MQTT parser.

### vmq_passwd

- Make compatible with the OpenSSL 1.1 API.

## VERNEMQ 0.15.2

### vmq_server

- Fix a queue migration corner case with racing subscribers

## VERNEMQ 0.15.1

The VerneMQ dependencies vmq_server, vmq_acl, vmq_passwd, vmq_plugin,
vmq_commons were moved to the erlio/vernemq apps folder. The repos are kept
around for some time, and the issue trackers are moved to erlio/vernemq.

This release contains some backward-incompatibilities with 0.14.2. Get in touch
if professional support is required for upgrading.

### vmq_server

- BC-break: New Subscriber format, the old format gets automatically translated
    to the new format. However in a clustered setting nodes running the old
    format can not deal with the new format once those records are replicated.
- BC-break: More control over behaviour during netsplits:
    New configuration parameters
    - `allow_register_during_netsplit`
    - `allow_subscribe_during_netsplit`
    - `allow_unsubscribe_during_netsplit`
    - `allow_publish_during_netsplit`
    obsolete the `trade_consistency` configuration parameter. Which was often
    misused together with `allow_multiple_sessions` in order to reach high
    availability. With the new configuration parameters the behaviour has to be
    explicitly configured. The old `trade_consistency` configuration parameter
    is not supported anymore.
- BC-break: `on_offline_message/1` hook replaced with `on_offline_message/5`
    The new hook includes the SubscriberId, QoS, Topic, Payload, and RetainFlag.
- Stability and performance improvements:
    In order to protect the broker from reconnect storms multiple processes
    implement the gen_server2 behaviour instead of gen_server. Moreover
    the queue subscriber is now load balanced to be able to cope with massive
    amounts of firing dead links.
    Improved retain performance for subscriptions without wildcards
- Support for PROXY protocol
- TLS certificate verification depth can be specified in vernemq.conf
- The `max_message_size` configuration now acts on the MQTT frame level instead of
  the MQTT payload. This has the benefit of preventing that too big messages
  reach the MQTT state machine. However this now includes every MQTT frame not
  only the publish payload.
- TCP Socket options can now be configured on a session level by returning
  a `{tcp_opts, list()}` modifier in the `auth_on_register` hook.

### vmq_bridge

- New configuration format enables to use host strings instead of only IP
  addresses.

### plumtree

- Protect broadcast module from overloading

## VERNEMQ 0.14.2

### vmq_server

- SSL/TLS Refactorings:
    GCM cipher suites are now supported.
    The `support_elliptic_curve` option was removed. If your setup doesn't support
    the elliptic curve cipher suites you may do nothing, as the Erlang ssl
    application automatically ignores the unsupported cipher suites. As an
    alternative you may specify the supported ciphers in the `vernemq.conf` file.

- VerneMQ is now compatible with Erlang 19:
    As of the upcoming VerneMQ 0.15.0 we'll switch to Erlang 19 as the default
    version. Backward compatibility with Erlang 17 is likely to be removed.

- Bug fix in queue migration

## VERNEMQ 0.14.1

### vmq_server

- BC-break: Refactoring of queue migration mechanism:
    This change requires that all cluster nodes use 0.14.1.
    The refactoring fixes multiple issues with multiple clients that use the same
    client id when connecting to different cluster nodes.
- Metrics overflow fix

### vmq_plugin

- Fix shutdown of plugins:
    Disabling of application plugins that also dynamically register module plugins
    (like `vmq_diversity` or `vmq_webhooks`) will properly cleanup the `vmq_plugin.conf`.

### General

- RaspberryPI 32bit profile
    Use `make rpi32` target to build a VerneMQ release for RaspberryPI

## VERNEMQ 0.13.1

### vmq_server

- Major refactoring of the metrics subsystem:
    Graphite and Systree metric reporters are now part of vmq_server and don't
    rely on exometer_core anymore. Instead of exometer_core a more efficient Erlang
    NIF based counter implementation is used (mzmetrics). As a result of superseding
    exometer_core many new metrics are available now, and most of the old ones don't
    exist anymore. With the removal of the exometer_core dependency we gave up the
    native support for SNMP (in vmq_snmp). We introduce a Prometheus metrics HTTP
    handler, which enables the great open source monitoring solution Prometheus
    (with a rich set of reporters, including SNMP) to scrape metrics from VerneMQ.
    Please check the [documentation](https://vernemq.com/docs/monitoring/) and
    adjust your monitoring solutions.

- LevelDB message store performance improvement for QoS 1 and 2 message

- Fix a memory leak in message retry mechanism

- Fix a message leak in the LevelDB message store:
    Since VerneMQ 0.12.5p4 the leaked messages were detected on broker start and
    automatically garbage collected.

- Simplify changing the nodename in case of a single node cluster

- MQTT conformance, session present MQTT-3.2.2-2

- MQTT conformance, will message must not be published if client sends
    'DISCONNECT' message: MQTT-3.1.2-8

- MQTT conformance, unauthorized publishes are positively acknowledged: MQTT-3.3.5-2

- MQTT conformance, pass empty retained message on to subscribers: MQTT-3.3.1-11

- Several minor bugs fixes

### vmq_acl

- Lines starting with '#' are treated as comments

- Added mountpoint pattern '%m' support for pattern matches

- Minor bug fixes

### vmq_passwd

- Minor bug fixes

### vmq_systree

- Not included anymore, systree metrics are now reported by `vmq_server`:
    Make sure to check the new configuration for systree. Please check the
    documentation and adjust your monitoring solutions.

### vmq_graphite

- Not included anymore, graphite metrics are now reported by `vmq_server`:
    Make sure to check the new configuration for graphite. Please check the
    documentation and adjust your monitoring solutions.

### vmq_snmp

- Not included anymore, SNMP isn't natively supported anymore:
    `vmq_server` has a new HTTP metrics handler that exports all metrics in the
    Prometheus format. Prometheus is an open source monitoring solution that has
    multiple options for reporting metrics, including SNMP.

### vmq_commons

- Minor bug fixes

### General

- Binary packages are now using Erlang OTP 18.3, this requires a recompilation of
    your custom Erlang plugins.


## VERNEMQ 0.12.5

### vmq_server

- Major refactoring that enables a more scalable and robust migration of online
    and offline queues.

- Use of new Rebar3 including the use of hex packages whenever possible.

- Support for Erlang 18.

- Reworked internal publish interface for plugins that require more control over
    the way VerneMQ publishes their messages (e.g. setting the dup & retain flags).
    Plugins which used the old 'PublishFun/2' MUST use the new 'PublishFun/3' which
    is specified as follows:

        `fun([Word:binary()|_] = Topic, Payload:binary(), Opts:map()) -> ok | {error, Reason}`

- Several minor bug fixes.

- Several third-party dependencies have been upgraded.

### General

- Use of new Rebar3 and use of hex packages in all our own dependencies.

- The docs are now hosted on our website http://verne.mq/docs.


## VERNEMQ 0.12.0

This release increases overall stability and performance. Memory usage for the subscriber store
has been reduced by 40-50%. To achieve this, we had to change the main topic structure, and unfortunately this
breaks backward compatibility for the stored offline data as well as the plugin system.

.. warning::

    Make sure to delete the old message store folder ``/var/lib/vernemq/msgstore``
    and the old metadata folder ``/var/lib/vernemq/meta``.

    If you have implemented your own plugins, make sure to adapt to the new topic
    format. (Reach out to us if you require assistance).

### vmq_server

- Major refactoring of the MQTT state machine:
    We reduced the number of processes per connected client and MQTT state machine.
    This leads to less gen_server calls, fewer inter-process messages and a reduced scheduler load.
    Per client backpressure can be applied in a more direct way.

- New topic format:
    Topics are now essentially list of binaries e.g. the topic ``hello/+/world``
    gets parsed to a ``[<<"hello">>, <<"+">>, <<"world">>]``.
    Therefore every API that used a topic as an argument had to be changed.

- Improved cluster leave, and queue migration:
    This allows an operator to make a node gracefully leave the cluster.
    1. If the node is still online and part of the cluster a two step approach is used.
    During the first step, the node stops accepting new connections, but keeps serving
    the existing ones. In the second step it actively kills the online sessions,
    and (if possible) migrates their queue contents to the other cluster nodes. Once
    all the queues are migrated, the node leaves the cluster and terminates itself.
    2. If the node is already offline/crashed during a cluster leave call, the old subscriptions
    on that node are remapped to the other cluster nodes. VerneMQ gets the information to do
    this mapping from the Plumtree Metadata store. No offline messages can be copied in this case.

- New hook, ``on_deliver/4``:
    Every message that gets delivered passes this hook, which allows a plugin to
    log the message and much more if needed (change payload and topic at
    delivery etc)

- New hook, ``on_offline_message/1``:
    If a client has been connected with ``clean_session=false`` every message that
    gets offline-queued triggers this hook. This would be the entrypoint to
    call mobile push notification services.

- New hook, ``on_client_wakeup/1``:
    When an authenticated client attaches to its queue this hook is triggered.

- New hook, ``on_client_offline/1``:
    When a client with ``clean_session=false`` disconnects this hook is triggered.

- New hook, ``on_client_gone/1``:
    When a client with ``clean_session=true`` disconnects this hook is triggered.

- No RPC calls anymore during registration and queue migration flows.

- Many small bug fixes and improvements.

### vmq_commons

- New topic parser and validator

- New shared behaviours for the new hooks

### vmq_acl

- Adapt to use the new topic format

### vmq_bridge

- Adapt to use the new topic format

### vmq_systree

- Adapt to use the new topic format


## VERNEMQ 0.11.0

The queuing mechanism got a major refactoring. Prior to this version the offline
messages were stored in a global in-memory table backed by the leveldb based
message store. Although performance was quite ok using this approach, we were
lacking of flexibility regarding queue control. E.g. it wasn't possible to limit
the maximum number of offline messages per client in a straightforward way. This
and much more is now possible. Unfortunately this breaks backward compatibility
for the stored offline data.

.. warning::

    Make sure to delete (or backup) the old message store folder
    ``/var/lib/vernemq/msgstore`` and the old metadata folder ``/var/lib/vernemq/meta``.

    We also updated the format of the exposed client metrics. Make sure
    to adjust your monitoring setup.

### vmq_server

- Major refactoring for Queuing Mechanism:
    Prior to this version the offline messages were stored in a global ETS bag
    table, which was backed by the LevelDB powered message store. The ETS table
    served as an index to have a fast lookup for offline messages. Moreover this
    table was also used to keep the message references. All of this changed.
    Before every client session was load protected by an Erlang process that
    acted as a queue. However, once the client has disconnected this process had
    to terminate. Now, this queue process will stay alive as long as the session
    hasn't expired and stores all the references to the offline messages. This
    simplifies a lot. Namely the routing doesn't have to distinguish between
    online and offline clients anymore, limits can be applied on a per client/queue
    basis, gained more flexibility to deal with multiple sessions.

- Major refactoring for Message Store
    The current message store relies only on LevelDB and no intermediate
    ETS tables are used for caching/indexing anymore. This improves overall memory
    overhead and scalability. However this breaks backward compatibility and
    requires to delete the message store folder.

- Changed Supervisor Structure for Queue Processes
    The supervisor structure for the queue processes changed in a way that
    enables much better performance regarding setup and teardown of the queue
    processes.

- Improved Message Reference Generation Performance

- Upgraded to newest version of Plumtree

- Upgraded to Lager 3.0.1 (required to pretty print maps in log messages)

- Many smaller fixes and cleanups


### vmq_commons

- Better error messages in case of parsing errors

- Fixed a parser bug with very small TCP segments



### VERNEMQ 0.10.0

We switched to the rebar3 toolchain for building VerneMQ, involving quite some
changes in many of our direct dependencies (``vmq_*``). Several bug fixes and
performance improvements. Unfortunately some of the changes required some backward
imcompatibilites:

.. warning::

    Make sure to delete (or backup) the old subscriber data directory
    ``/var/lib/vernemq/meta/lvldb_cluster_meta`` as the contained data format isn't
    compatible with the one found in ``0.10.0``. Durable sessions (``clean_session=false``)
    will be lost, and the clients are forced to resubscribe.
    Although the offline messages for these sessions aren't necessary lost, an ugly
    workaround is required. Therefore it's recommended to also delete the message store
    folder ``/var/lib/vernemq/msgstore``.

    If you were running a clustered setup, make sure to revisit the clustering
    documentation as the specific ``listener.vmq.clustering`` configuration is needed
    inside ``vernemq.conf`` to enable inter-node communication.

    We updated the format of the exposed metrics. Make sure to adjust your monitoring setup.

### vmq_server

- Changed application statistics:
    Use of more efficient counters. This changes the format of the values
    obtained through the various monitoring plugins.
    Added new system metrics for monitoring overall system health.
    Check the updated docs.

- Bypass Erlang distribution for all distributed MQTT Publish messages:
    use of distinct TCP connections to distribute MQTT messages to other cluster
    nodes. This requires to configure a specific IP / port in the vernemq.conf.
    Check the updated docs.

- Use of more efficient key/val layout within the subscriber store:
    This allows us to achieve higher routing performance as well as keeping
    less data in memory. On the other hand the old subscriber store data (not
    the message store) isn't compatible with the new one. Since VerneMQ is still
    pretty young we won't provide a migration script. Let us know if this is a
    problem for you and we might find a solution for this. Removing the
    '/var/lib/vernemq/meta/lvldb_cluster_meta' folder is necessary to successfully
    start a VerneMQ node.

- Improve the fast path for QoS 0 messages:
    Use of non-blocking enqueue operation for QoS 0 messages.

- Performance improvements by reducing the use of timers throughout the stack:
    Counters are now incrementally published, this allowed us to remove a
    timer/connection that was triggered every second. This might lead to
    accuracy errors if sessions process a very low volume of messages.
    Timers for process hibernation are removed since process hibernation isn't really
    needed at this point. Moreover we got rid of the CPU based automatic throttling
    mechanism which used timers to delay the accepting of new TCP packets.

- Improved CLI handling:
    improved 'cluster leave' command and better help text.

- Fixed several bugs found via dialyzer


### vmq_commons

- Multiple conformance bug fixes:
    Topic and subscription validation

- Improved generic gen_emqtt client

- Added correct bridge protocol version

- Fixed bugs found via dialyzer

### vmq_snmp

- Merged updated SNMP reporter from feuerlabs/exometer

- Cleanup of unused OTP mibs (the OTP metrics are now directly exposed by vmq_server)


### vmq_plugin

- Minor bug fixed related to dynamically loading plugins

- Switch to rebar3 (this includes plugins following the rebar3 structure)<|MERGE_RESOLUTION|>--- conflicted
+++ resolved
@@ -1,10 +1,6 @@
-<<<<<<< HEAD
 - Expose more SWC sync protocol settings in vernemq.conf (number of SWC groups & more)
-=======
-
 - Add `vmq-admin retain delete` command to CLI (single topic delete only).
 - Fix per mountpoint filtering of `vmq-admin retain show`.
->>>>>>> d0ef5246
 - Add 'keypasswd': Allows setting password for pem keyfile (#1676)
 - Bugfix:w Improve warning messages for unexpected frame type error to track origin (#1671)
 - Bugfix: Remove special chars in auto-generated client id (#1673)
