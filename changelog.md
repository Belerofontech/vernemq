--- conflicted
+++ resolved
@@ -1,8 +1,5 @@
-<<<<<<< HEAD
 - Adapt nodetool escript to Erlang distribution protocol at boot, enabling IPv6 compat for vmq-admin.
-=======
 - Expose more SWC sync protocol settings in vernemq.conf (number of SWC groups & more)
->>>>>>> 6b55075e
 - Add `vmq-admin retain delete` command to CLI (single topic delete only).
 - Fix per mountpoint filtering of `vmq-admin retain show`.
 - Add 'keypasswd': Allows setting password for pem keyfile (#1676)
