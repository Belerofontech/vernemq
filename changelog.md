# Changelog

- Fix bug causing the `pool_size` option for databases to not be respected.
- Update Hackney HTTP client to version 1.17.0
- Allow configuration for TCP listener buffer sizes in vmq_cluster_com module
- Autotune TCP 'buffer' for outgoing TCP connections in vmq_cluster_node module
<<<<<<< HEAD
- Fix command line tool to allow managing anonymous client sessions (Issue #1673)
=======
- Allow custom option for HTTPS endpoints
- Adds PEM validation of certificate files in server and webhooks schemas
>>>>>>> 51fd99b4

## VerneMQ 1.11.0

- Improve Proxy protocol error logging (warn instead of crash process).
- Add retain command to vmq-admin usage output
- Bridge Plugin: Continue to publish during netsplit (that is, during cluster not_ready)
- Bridge Plugin: Make internal publish use the configured per-topic QoS
- Upgrade package `bcrypt` to fix compilation in OSX (#1500).
- Fix issue with loading status dashboard from behind a proxy with a basepath set
- Fix bug where the server would not parse multiple WebSocket protocols correctly.
- New feature: Allow configuration of allowed ECC named curves in configuration file. (thanks to @varnerac)
- New feature: Add `on_topic_unsubscribe` hook (PR #1539, Issue #1326). (thanks to @khodzha)
- Update to jquery 3.5.1 and bootstrap 4.1.2 in status page.
- Add case clause for proxy protocol 'local command', causing unnecessary error logging in loadbalancer health checks.

## VerneMQ 1.10.4.1

Patch Release to:
- Fix the new bridge metrics labels that prevented the Prometheus metrics to be exported correctly (blocking Prometheus export entirely).

## VerneMQ 1.10.4

- Improve buffering in in-memory queue of outgoing bridges.
- Add a Name to bridges, so that a bridge can be identified by {Name, Host, Port}, instead of {Host, Port} only. This allows multiple bridges to the same remote endpoint.
- Add bridge Name and MQTT client mailbox size to `vmq-admin bridge show` command.
- Add per QoS/per bridge in and out counters to pull resp. push bridges.
- Log bridge connection setups and subscribes (info level).
- Support Power Linux LE (ppc64le) platform.
- Add `on_session_expired/1` hook to `vmq_webhooks` schema.
- Add Subscriber trie/event handler readiness check to handle fast subscribers after a reboot (race condition, #1557).
- Update nodetool escript with latest version.
- Fix internal Watermark update in SWC (#1556).
- Handle LevelDB truncated record corruption more automatically in LevelDB SWC and Messagestore backends.
- Catch ETS table call in `vmq_cluster:netsplit_statistics/0` (#1537).
- Add compatibility with [Erlang/OTP 23](http://blog.erlang.org/OTP-23-Highlights/). This release requires Erlang/OTP 21.3 or later.
- Upgrade package `bcrypt` to version 1.1.0.
- Upgrade package `hackney` to version 1.16.0 (dependencies of `hackney` were updated as well).
- Fix to allow equal signs on parameter values on `vmq-admin` commands (#740).

 URL parameters on webhooks

## VerneMQ 1.10.3

- Add new `on_session_expired/1` hook to `vmq_diversity` and `vmq_webhooks`.
- Add datetime prefix to the tracer output. The datetimes are expressed in UTC with
 [iso-8601](https://www.w3.org/TR/NOTE-datetime) format (eg '2020-04-29T21:19:39Z'). (#782)
- Add start command to Bridge CLI.
- Fix options passed to PublishFun for plugins (#1516)
- Add configurable connect time (mqtt_connect_timeout) between establishing the connection and sending CONNECT (#735, #824).
- Fix tracing error when using payload modifiers (#1517).
- Make `vmq-admin bridge show` command more robust against bridge client state machine timeouts (#1515).
- Fix vmq health http format error (#1529).
- Add new CLI output formatter (#1502).
- Remove minor functions for OTP 18. OTP 18 is not supported anymore (#1523).
- Update VerneMQ Schema info on SWC.
- Add Inet6 support to the vmq_diversity MySQL plugin (#1461).
- Improve error message when plugin chains have exhausted (#1465).
- Upgrade clique dependency to fix bug with empty KV params.

## VerneMQ 1.10.2

- Support multilevel bridge prefixes.
- Make SSL cert depth configurable for bridges.
- Fix directory paths for metadata backend for RocksDB and Leveled.
- Fix number only client IDs in vmq-admin session CLI (#1436).
- Fix proxy protocol handling bug for WebSockets listeners (#1429).
- Fix compilation for OS X.
- Fix bug in vmq_swc where a cluster leave didn't properly cleanup the node clock.

## VerneMQ 1.10.1

- Upgrade the Plumtree metadata backend to include a fix for a crash which could
  occur during metadata exchange with a remote node if the remote node becomes
  unavailable.
- Fix bug where vmq_metrics crashes because external metric providers haven't
  started yet.
- Fix compilation on OSX Mojave and Catalina. Requires running `brew install openssl snappy`.

## VerneMQ 1.10.0

- Fix bug where websocket MQTT clients that didn't provide a
  `sec-websocket-protocol` header to cause a crash to be logged. This case is
  now handled and the connection is terminated gracefully (#1317).
- Fix bug which caused clients MQTT bridges using protocol versions (131 and
  132) to be unable to connect (#1306).
- Upgrade the `hackney` so VerneMQ is compatible with a TLS change in Erlang/OTP
  22.1.
- Fix bug preventing MQTT 5 publish in/out counts from being shown on the HTTP
  status page.
- Fix lager issue on Raspberry Pi preventing VerneMQ from starting (#1305).
- Upgrade `epgsql` dependency to version 4.3.0 to get better error messages
  (#1336).
- Add new `max_last_will_delay` value `client` which means the value from the
  client is used instead of being overriden by the broker. This `client` value
  is now the default. This setting only applies to MQTT 5.0 clients.
- Add hidden option `response_timeout` to `vmq_webhooks` endpoints. With this
  the time `vmq_webhooks` waits for a response from the remote endpoint can be
  configured. Default is 5000 milliseconds.
- Add new `on_deliver/6` and `on_deliver_m5/7` hooks which adds QoS and retained
  information to the parameters. The old variants are deprecated and will be
  removed in the next major version.
- Add new `on_session_expired/1` hook which is called when an offline session
  expires and the state is deleted.
- Handle CRL PEM entries with certificates containing empty revocation lists
  (#1337).
- Fix typo in `vmq-admin listener start` command (#1348).
- Optimize subscription performance when many retained messages are stored on
  the broker and the subscription contains wildcards.
- Fix bug where MQTT 5 publish expiry interval was lost when writing the message
  to the message store.
- Fix bug where a retried MQTT publish after resuming an offline session used
  the wrong message id.
- Fix MQTT 5 shared subscription bug where writing the message to the message
  store resulted in a corrupt message record once a offline session was resumed.
- Refactor built-in message storage to enable multiple storage engines as well as
  to streamline the implementation of alternative message storage plugins.
- Fix metric description string in vmq_bridge.
- Fix regression in vmq_bridge where the retain bit wasn't handled properly for
  incoming publishes.
- Enable to define the MQTT protocol version to be used by vmq_bridge (4 or 3).
- Fix vmq_bridge dynamic configuration handling.
- Fix multiple minor issues in vmq_swc.
- Fix HTTP handlers to support parameterized media types.
- Upgrade lager, poolboy, jsx, luerl dependency.

## VerneMQ 1.9.2

- Fix bug causing idle websocket connections to be closed after 60 seconds
  (#1292).
- Fix MQTT 5.0 bug causing LWT not being sent when client disconnected with
  Disconnect with Will Message (0x04) (#1291).
- Ensure MQTT 5.0 subscription identifers are added to messages delivered via
  shared subscriptions (#1294).
- Fix protocol version check bug which would allow MQTT 5.0 clients to connect
  even if the MTT 5.0 protocol was not specified for the listener. This happened
  for clients which connected with an empty client-id.
- Fix bug in `vmq_diversity` and `vmq_webhooks` where the plugin hooks would be
  registered out of order, even though the plugins themselves would be started
  in the correct order (#1295).

## VerneMQ 1.9.1

- Update `cuttlefish` to fix parse issue with lines in the `vernemq.conf` file
  consisting solely of white-space (#1208).
- Fix bug in the `vmq_webhooks` `auth_on_subscribe_m5` and `on_subscribe_m5`
  hooks (#1280).
- Fix issue where errors would be logged when the /health endpoint was called
  (#1281).
- Ensure MQTT 5.0 subscription identifiers are added to retained messages
  delivered to the client when the subscription is made (#1287).
- Fix bug in `vmq_swc` which could prevent VerneMQ from starting up.

## VerneMQ 1.9.0

- Ensure mountpoints specified at the protocol level are inherited on the
  specific listeners.
- Fix missing output from `vernemq version` (#1190).
- Ensure errors from the parser variable decode are handled correctly and logged
  at the debug level instead of causing a crash in the socket process.
- Handle list of `sec-websocket-protocol` correctly (#1149) in the websocket
  implementation.
- Ensure that plumtree application isn't started when metadata plugin SWC is used.
- Fix bug preventing restarting Lua states properly in case of a crashing script.
- Fix warnings due to deprecated lager configuration (#1209).
- Upgrade `lager` to version *3.7.0* (In preparation for OTP 22 support).
- Make VerneMQ run on Erlang/OTP 22.
- Add new webhooks CLI register flag `--no_payload=true` which, if enabled, will
  remove the MQTT payload from the JSON object send via the `auth_on_publish`
  and `auth_on_publish_m5` payloads. The flag can also be set in the config file
  using `vmq_webhooks.hookname.no_payload=on`.
- Add metric `client_keepalive_expired` which tracks clients that failed to
  communicate within the keepalive time.
- Expose the `crypto:hash/1` function in LUA, for example to do a 256bit sha3
  hash one can call `crypto.hash("sha3_256", data)`. The hashing algorithms
  supported are exactly the ones supported by the `crypto:hash/1` function and
  may change depending on the Erlang/OTP version used to build Erlang. See the
  complete list of supported hashes here:
  http://erlang.org/doc/man/crypto.html#Digests%20and%20hash. If passed an
  unknown hashing algorithm an error is raised.
- Fix prefix handling in the bridge plugin (vmq_bridge).
- Strengthen parameter validation in the `bcrypt.hashpw/2` LUA function in
  `vmq_diversity`.
- Pass arguments correctly to `vmq-admin` when called via `sudo`.
- Handle rate metric labels correctly in the example grafana dashboard.
- Upgrade cowboy to version 2.6.3 as well as cowlib and ranch to versions 2.7.3
  and 1.7.1 respectively. This update also means the PROXY protocol code was
  removed and the PROXY support from cowboy is used instead.
- Handle retained flag in the bridge plugin (vmq_bridge).
- Ensure systemd doesn't terminate VerneMQ if it is slow to start.
- Implement bridge protocol handling (protocol version 131) for bridges
  connecting to VerneMQ such that the retained bit is kept on messages routed to
  the bridge (Retained as Publish) and messages coming from the bridge are not
  forwarded to the bridge if it has a matching description (No Local).
- Fix message store startup consistency checking routine which resulted in
  potentially deleting wrong messages in cases where an inconsistency was detected.
  This fix also increases message storage performance during startup as well as
  during normal operation. However, the nature of the bug and the provided solution
  don't enable a simple downgrade path and introduces a backward incompatibility if
  a VerneMQ message store containing offline messages has to be downgraded to 1.8.0
  or earlier versions.
- Upgrade dependency `cuttlefish` to version *2.2.0*.
- Improve large queue initialization performance by reducing algorithmic
  complexity from O(n^2) to O(nlogn) where n is the number of offline messages.
- Add the ability to modify the `username` on `auth_on_register` and `auth_on_register_m5`
  hooks. Supports both `vmq_diversity` and `vmq_webhooks`.
- Upgrade the `vmq_diversity` redis driver `eredis` to version 1.2.0.
- Fix `vmq_diversity` supervisor restart shutdown issue (#1241).

## VerneMQ 1.8.0

- Cleanup cluster state information on a node which is being gracefully removed
  from the cluster so if it is restarted it comes back up as a stand-alone node
  and won't try to reconnect to the remaining nodes.
- The `allow_multiple_sessions` option is deprecated and will be removed in
  VerneMQ 2.0.
- Add new `coordinated_registrations` config option which allows for faster
  uncoordinated registrations (replaces side-effect of
  `allow_multiple_sessions`).
- Upgraded dependency `swc`. Improves memory and cpu usage by fixing node clock
  update bug.
- Set queue expiration (`persistent_client_expiration`) timer on queues after a
  broker restart (#1071).
- Fix status page to show all cluster nodes (#1066).
- Fix Lua `json.decode()` when decoding empty Json objects (#1080).
- Fix `vmq_diversity` cache invalidation timing issue when a client reconnects
  right after a disconnect (#996).
- Fix retry of MQTT publish frame in `vmq_bridge` (#1084).
- Fix outgoing qos2 message id bug (#1045).
- VerneMQ now requires Erlang/OTP 21.2 or newer to build.
- Use `atomics` and `persistent_term` to handle metrics instead of using the
  `mzmetrics` library which has been removed.
- Change `vmq_reg:publish/4` to return `{ok, {NumLocalMatches, NumRemoteMatchs}}`
  instead of `ok`. This introduces a breaking change to the *unofficial* publish
  API provided by the `vmq_reg:direct_publish_exports/1`.
- Add the `router_matches_local` and `router_matches_remote` counter metrics,
  counting the total number of matched local and remote subscriptions.
- Add a *routing score* to every cluster node listed on the VerneMQ status page.
  The routing score consists of two percentages similar to `75 / 25` indicating
  that 75% of the received MQTT publish frames were routed to local subscribers
  and 25% were forwarded to subscribers on different cluster nodes. The routing
  score can be used to detect imbalances in a VerneMQ cluster.
- The MQTT 5.0 plugin hook definitions have been updated as follows:
  - The `Payload` and `Properties` arguments to the `on_deliver_m5` hook have
    been swapped to be consistent with all the other `_m5` hooks.
  - property modifiers are now using the same names as the properties in the
    incoming properties, for example the `user_property` is now
    `p_user_property`.
  - Property modifiers have been moved into a `properties` modifier map. So for
    example instead of returning `{ok, #{p_user_property => ...}}` one now
    returns `{ok, #{property => #{p_user_property => ...}}}`. This change makes
    it possible to drop properties from a plugin hook.
  - In the `vmq_webhooks` plugin property modifiers have been moved into a
    separate JSON object with the key `properties` inside the modifiers JSON
    object. The `vmq_webhooks`.
  - The `{ok, binary()}` return clause has been removed from the `on_deliver_m5`
    hook, use the modifier map (`{ok, Modifiers}`) instead.
  - The `{ok, binary()}` return clause has been removed from the
    `auth_on_publish_m5` hook, use the modifier map (`{ok, Modifiers}`) instead.
  - Note, MQTT 5.0 support in VerneMQ is still in Beta.
- Fix error when tracing clients connecting with a LWT.
- Add file validation to check if files in the `vernemq.conf` exist and are
  readable.
- Fix that disconnects due to client migrations were logged as warnings. They
  are now treated as the normal termination case.
- Improve MQTT 5.0 support in the `vmq_webhooks` plugin: support more properties
  and improve the tests.
- Instead of using the `node_package` dependency to build binary packages, the
  external Ruby command line tool `fpm` is used. This enables cleaning up the
  Makefile as well as the upgrade of the `rebar3` build tool.
- Improve MQTT 5.0 support in the `vmq_diversity` plugin: support all MQTT 5.0
  hooks in Lua and more properties.
- Support TLS encrypted connections to PostgreSQL when using
  `vmq_diversity`. Fixes #811.
- Support TLS encrypted connections to MongoDB when using `vmq_diversity`.
- Add CockroachDB support to the `vmq_diversity` plugin.
- Make it possible to configure how many concurrent bcrypt operations are
  possible via the `vmq_bcrypt.pool_size` config.
- Fix incorrect format string in shared subscription debug log.
- Upgrade `hackney` to version 1.15.1 (dependencies of `hackney` were updated as
  well).
- Fix bug which could happen while repairing dead queues in case the sync
  request fails.
- It is now possible to configure TCP send and receive buffer and user-level
  buffer sizes directly on the MQTT listeners or protocol levels (currently only
  TCP and TLS listeners).
- Add the `socket_close_timeout` metric. The metric counts the number of times
  VerneMQ hasn't received the MQTT CONNECT frame on time and therefore forcefully
  closed the socket.
- Fix the potential case of late arriving `close_timeout` messages triggered
  by the `vmq_mqtt_pre_init`.
- Change log level from `debug` to `warning` when VerneMQ forcefully terminates a
  MQTT session FSM because of an unexpected message.
- Fix `vmq_diversity` ACL rule hash collision issue (#1164).
- Improve performance of shared subscriptions when using many subscribers.
- Add the `vmq_pulse` plugin. This plugin periodically sends cluster information to
  a pulse backend via HTTP(S). The plugin is NOT enabled by default, and once
  enabled it has to be setup with `vmq-admin pulse setup`. This enables a support
  crew to analyze the cluster performance without having direct access to the VerneMQ
  nodes. Such a 'Pulse' contains the following information:
  - Cluster status, similar to `vmq-admin cluster show`
  - Plugins, similar to `vmq-admin plugin show --internal`
  - Metrics, similar to `vmq-admin metrics show`
  - Names and versions of loaded OTP applications
  - Erlang System Version
  - OS Kernel information, output of `uname -a`
  - CPU, RAM, and disk usage
  - Pulse Version
  Note: The `vmq_pulse` plugin is in Beta.
- Fix the systemd service unit file to set `LimitNOFILE=infinity`. This enables VerneMQ
  to request as many file descriptors as configured for the `vernemq` user.

## VerneMQ 1.7.0

- Fix `vmq_webhooks` issue where MQTTv5 hooks where not configurable in the
  `vernemq.conf` file.
- Support shared subscriptions in `vmq_bridge`.
- Fix bug in Prometheus output (#923).
- Fix `max_message_rate` to include MQTTv5 sessions.
- Support new `throttle` modifier for the `auth_on_publish` and
  `auth_on_publish_m5` hooks which will throttle the publishing client by
  waiting for a given number of milliseconds before reading new data from the
  client socket. Note, backpressure is not supported for websocket
  connections. This feature was kindly sponsored by Arduino SA
  (https://www.arduino.cc/).
- Fix issue with long-running `vmq-admin` commands (#644).
- Added a new HTTP module `vmq_health_http` exposing a `/health` endpoint that
  returns **200** when VerneMQ is accepting connections and joined the cluster
  (for clustered setups) or returns **503** in case any of the two conditions
  are not met (#889).
- Fix issue where a QoS2 message would be republished if a client would resend
  the PUBLISH packet with the same message id within a non-finished QoS2 flow
  (#944).
- Make VerneMQ build on FreeBSD (11.2-RELEASE) with `gmake rel`.
- Fix issue with blocking socket commands in inter-node communication.
- Improve error messages when parsing invalid CONNECT packets.
- Log IP and port information on authentication failures to make it easy to
  block the client with tools like Fail2ban (#931).
- Fix issue which would crash the session if a client would resend a (valid)
  pubrec during a Qos2 flow (#926).
- Fix `vmq_diversity` error message if invalid or unknown modifiers are returned
  from a lua hook implementation.
- Fix issue preventing MQTT 5.0 properties from being modifiable in
  `auth_on_publish_m5` (#964).
- Fix issue which causes a crash if not enough data is available while parsing
  the CONNECT frame in `vmq_mqtt_pre_init` (#950, #962).
- Fix issue which could cause `vmq-admin session show` to crash when using
  `--limit=X` to limit the number of returned results (#902).
- Handle edge case in the websocket implementation which could cause warninigs
  when the session was terminating.
- Expose `vernemq_dev_api:disconnect_by_subscriber_id/2` in lua
  `vmq_api.disconnect_by_subscriber_id/2`, an example looks like:
  `vmq_api.disconnect_by_subscriber_id({mountpoint = "", client_id =
  "client-id"}, {do_cleanup = true})`.
- Improve `vmq_webhooks` errors so the error from the endpoint is shown as the
  error reason where relevant.
- Optimization: optimize away read operation during client registration by
  reusing already available data.
- Enable plugins to expose metrics via the available metric providers.
- Add histogram metric type.
- Fix incorrect debug log message in QoS 2 flow.
- Expose bridge metric for messages dropped in case the outgoing queue is full.
- Log (debug level) when a LWT is suppressed on session takeover.
- Optimize subscribe operation by refactoring away one read from the metadata
  store.
- Add protection mechanism for the plumtree metadata store from subscription
  floods by dropping and not acknowledging `i_have` messages when the mailbox
  size grows above a certain threshold. This threshold is configurable via the
  `plumtree.drop_i_have_threshold` hidden option. The default is 1000000. This
  work was kindly contributed by ADB (https://www.adbglobal.com).
- Add new `vmq-admin retain` commands to inspect the retained message store.
- Support for different MySQL password hashing methods in `vmq_diversity`,
  ensuring compatibility with MySQL 8.0.11+. The method is configurable via the
  `vmq_diversity.mysql.password_hash_method` option which allows:
  `password` (default for compatibility), `md5`, `sha1` or `sha256`.
- Fix the HTTP `/status.json` endpoint to have a valid JSON output (#786).
- Fix bug where internal application plugins where shown as normal plugins.
- Fix crash in bridge when calling `vmq-admin session show` by fixing the
  `vmq_ql` row initializer to handle plugin sessions (the bridge starts a local
  plugin session).
- Add improvements to VerneMQ status page to have nicer UI and be readable on smaller devices.
- Upgraded dependency `sext` to 1.5.0 (required for better OSX compilation).
- Do not accept new client connections while the broker is shutting down as this
  could cause errors to be reported in the log (#1004).
- Fix `vmq_diversity` PostgreSQL reconnect issue (#1008).
- Fix `vmq_webhooks` so peer port is not considered when caching the
  `auth_on_register` to avoid cache misses.
- Multiple bug fixes and improvements in `vmq_swc`.
- Add the `vmq_swc` metadata plugin (using the already existing LevelDB backend) to
  the default VerneMQ release. To use `vmq_swc` instead of `vmq_plumtree` set
  `metadata_plugin = vmq_swc` in `vernemq.conf`. `vmq_swc` is still in Beta.
- Add missing increments of the `mqtt_connack_sent` metric for CONNACK
  success(0) for MQTT 3.1.1.
- Handle edge case with unknown task completion messages in `vmq_reg_sync` after
  a restart.
- Fix bug which could cause a queue cleanup to block indefinitely and cause the
  `vmq_in_order_delivery_SUITE` tests to fail.
- Add a new metric (queue_initialized_from_storage) to better monitor queue
  initialization process after a node restart.
- Fix edge case where an extra queue process could be started when metadata
  events arrive late. Now local queue processes are only started when triggered
  via a new local MQTT session.
- Reimplement dead queue repair mechanism.
- Add feature to reauthorize existing client subscriptions by reapplying current `auth_on_subscribe`
  and `auth_on_subscribe_m5` hooks. This feature is exposed as a developer API in `vernemq_dev`, via
  the `vmq-admin session reauthorize` CLI command, and as a API for `vmq_diversity` Lua scripts. This
  work was kindly sponsored by AppModule AG (http://www.appmodule.net).
- Improve planned cluster leave queue migration speed significantly (#766).
- Start metrics server before setting up queues to ensure queue metric counts
  are correct when restarting VerneMQ.
- Let Travis CI build the VerneMQ release packages.
- Add new metric `system_process_count` which is a gauge representing the
  current number of Erlang processes.
- Add `queue_started_at` and `session_started_at` information to the `vmq-admin
  session show` command. Times are POSIX time in milliseconds and local to the
  node where the session or queue was started.

## VerneMQ 1.6.0

- Fix issue when calling a function in a Lua script that requires more time to complete than the default `gen_server` timeout (#589).
- Silently drop messages published by the client that use a routing key starting with '$'.
- Full MQTTv5 support

  With this release VerneMQ officially supports MQTT protocol version
  5.0. The MQTTv5 support is currently marked as in BETA and we may
  still have to change some things.

  VerneMQ has full support for the complete MQTTv5 spec, but to list a
  few of the new features:

  - Support for enhanced (re)authentication
  - User properties
  - Message Expiration
  - Last Will and Testament delay
  - Shared subscriptions
  - Retained messages
  - Request/Response flows
  - Topic aliases

    VerneMQ supports topic aliases from both the client to the broker and from
    the broker to the client.

    When a client connects to the broker, the broker will inform the client of
    the maximum allowed topic alias using the topic alias max property on the
    CONNACK packet (if it has been set to a non-zero value). The topic alias
    maximum property can be configured through the `topic_alias_max`
    configuration variable or overriden in a plugin in the `auth_on_register`
    hook. The broker will then handle topic aliases from the client as per the
    MQTTv5 spec.

  - Flow control
  - Subscription flags Retain as Published, No Local and Retain Handling.
  - Subscriber ids

  By default MQTTv5 is disabled, but can be enabled on a listener basis, for
  example `listener.tcp.allowed_protocol_versions=3,4,5` would enable MQTT
  version 3.1, 3.1.1 and 5.0 on the TCP listener.

  MQTTv5 support has been added to the `vmq_passwd`, `vmq_acl`, `vmq_webhooks`
  plugins as well as the parts of the `vmq_diversity` plugin to support the
  MySQL, PostgreSQL, Redis and MongoDB authentication and authorization
  mechanisms. The Lua scripting language provided by the `vmq_diversity` plugin
  does not yet expose all MQTT 5.0 plugin hooks.

  The `vmq_bridge` plugin currently has no support for MQTTv5.

  !! Note !! that all MQTTv5 related features and plugins are in BETA and may
  still change if needed.

- The metrics:

    mqtt_connack_not_authorized_sent
    mqtt_connack_bad_credentials_sent
    mqtt_connack_server_unavailable_sent
    mqtt_connack_identifier_rejected_sent
    mqtt_connack_unacceptable_protocol_sent
    mqtt_connack_accepted_sent

  Have been merged into a single metric `mqtt_connack_sent` and the various MQTT
  3.1.1 return codes have been mapped into labels. So for example
  `mqtt_connack_sent` with the label `return_code=success` replaces
  `mqtt_connack_accepted_sent`.

- Added on_message_drop hook that is called for every message dropped due to
  exceeding the MQTTv5 max_packet_size property, hitting the message expiry,
  or when load shedding when enqueing messages.
- Fix ordering bug in webhook subscribe topic authentication and topic rewrites
  (#823)
- Fix issue when terminating the `vmq_server` application (#828).
- Make VerneMQ build on SmartOS / Illumos / Solaris.
- Ensure strings passed from Lua to the logger are escaped (#864).
- Handle Mongo Date / ISODate datatype properly in Lua / vmq_diversity
  (#857).
- Optimize subscribe/unsubscribe operations for large fanout cases.
- Allow non-standard MQTT version 131 (MQTT 3.1 bridge) by default (this was
  accidentally changed in VerneMQ 1.4.0).
- Improve error messages returned by the `vmq_diversity` plugin so it's easier
  to understand and debug authentication and authorisation issues.
- Improve performance for looking up queue processes.
- Make VerneMQ run on Erlang/OTP 21. To do this we had to upgrade `rebar3` to
  version 3.6.0 and `lager` to version 3.6.3. We also removed the `eper`
  dependency and suppressed some new warnings due to `erlang:get_stacktrace/0`
  having been deprecated in Erlang/OTP 21.
- The bridge plugin (`vmq_bridge`) now has an option to queue outgoing message
  in case the network connection disappears. This is configurable with the
  `max_outgoing_buffered_messages` setting on a bridge. In addition the bridge
  now has a simple cli interface under `vmq-admin bridge show`. This work was
  kindly sponsored by Diacare-Soft(http://diacare-soft.ru).
- Fix multiple message retry issues in the MQTT client used by vmq_bridge.
- Fix issue where the message ordering wasn't preserved after a client reconnect.
- Add experimental `vmq_swc` plugin that provides an alternative to the existing
  `vmq_plumtree` for metadata storage and replication. One must compile VerneMQ
  with `make swc` to generate a release containing the `vmq_swc` plugin.
- Remove unused `vmq_bridge` ssl `capath` config option. This was never used
  internally.
- Upgrade `lager` to version 3.6.8 to fix build issue on Mac OS X Mojave.

## VerneMQ 1.5.0

- Fix issue in the bridge preventing it from reconnecting after a connection
  timeout (#726).
- Fix issue with self referential cluster leaves and cluster readiness probing
  in general (#717).
- Add preparations for MQTTv5:
  - Make it possible to extend the cluster internal message format when adding
    new features while ensuring back- and forwards compatibility.
  - Refactor the leveldb message store code to support versioned indexes as well
    as messages.
  - Refactor the retained message store to support versions.
  - Add support for subscriber data with subscription options.
- Fix issue when validating a shared subscription topic (#756).
- Fix issue with retried PUBREC frames (#750).
- Make it possible to suppress the Last Will and Testament message if an
  existing session already exists for the connecting client. This is
  configurable via the hidden setting `suppress_lwt_on_session_takeover` in the
  VerneMQ configuration file. The default is `off`.
- Fix issue with PUBREL frames retried after client reconnects (#762).
- Refactor and cleanup retry mechanism.
- Warn about deprecated setting `message_size_limit` only when it has been defined.
- Change build script so nightly packages will have names on the form
  `vernemq_1.4.0-10-gde1b1f5-1_amd64.deb`, where `de1b1f5` refers to the commit
  hash from which the package was built and `10` is the number of commits since
  the latest tag. This makes it much easier to reason about nightly builds and
  the features they contain.
- Refactor and generalize the metrics systems to allow labelling metrics coming
  from different sources in order to differentiate them in the various exporters
  and the command line. Labels are added to the Prometheus exporter by
  default. To enable generating additional metrics from the labels in the
  graphite exporter the hidden setting `graphite_include_labels` has to be set
  to `on` in the `vernemq.conf` file. Labels are not exposed in the $SYS
  metrics.
- Ensure the `vmq_bridge` is properly restarted after a crash (#785).
- Fix issue where not calling `http.body(ref)` in a Lua script would not return
  the underlyning HTTP connection to the connection pool. This now happens
  automatically, irregardless of the user calling `http.body(ref)` or not
  (#588).

## VerneMQ 1.4.0

- Fix for OSX compilation issue on `vmq_passwd` due to openssl headers not found.
- Refactoring to further abstract and generalize the Plumtree metadata layer.
- Small refactoring moving the calling of plugin hooks into the fsm code. This
  is a preparation for MQTTv5. Note, this change has an impact on the
  `vmq_reg:direct_plugin_exports/1` function. Even though this function is
  internal and as such not guaranteed to be stable, we know some plugin
  developers use it and we therefore wanted to describe the changes. It works as
  before, **except** that the hooks `auth_on_subscribe`, `on_subscribe` or
  `on_unsuscribe` hooks will no longer be called when using the exported
  functions.
- Corrected a few spelling errors in the `vmq-admin` help commands.
- Added two new hidden configuration parameters for `vmq_webhooks`. `vmq_webhooks` uses
  the [hackney HTTP client](https://github.com/benoitc/hackney) for HTTP requests.
  It starts its own hackney pool with a default connection pool of 100, and a
  connection timeout of 60000 milliseconds. This connection pool con now be
  configurable using the settings `vmq_webhooks.pool_max_connections` and
  `vmq_webhooks.pool_timeout` (#621).
- Add a first version of a VerneMQ status page showing node and cluster
  information. This web-page is by default available on
  http://localhost:8888/status. The status page is implemented using jQuery,
  Twitter Bootstrap und mustache.js. As this is the first version the page
  should be considered experimental and will likely be changed in future
  releases.
- Bugfix: Handle return values correctly when enqueuing messages to offline
  shared subscribers (#625).
- Bugfix: Fix issue preventing messages delivered to a subscriber group from
  being delivered to the online group members first before attempting delivery
  to offline queues (#618).
- Fix some Dialyzer issues.
- Reduce replication load during a netsplit by making sure data is not attempted
  to be replicated to unreachable nodes.
- Bugfix: Fix issue causing some `session show` options (`peer_host`,
  `peer_port`) to not work for websocket clients (#542).
- Bugfix: Fix routing table initialization issue after restarting a node
  preventing shared subscriptions on a remote node from being included in the
  routing table (#595).
- Bugfix: Fix race condition when fetching data from the internal query subsystem.
- Fix build issue on Raspberry PI (`make rpi-32`).
- Make it possible to specify which protocol versions are allowed on an MQTT
  listener. By default the protocol versions allowed are versions 3 and 4 (MQTT
  v3.1 and v3.1.1 respectively). To set the allowed protocol versions one can
  use `listener.tcp.allowed_protocol_versions = [3,4]` on the transport level or
  for a specific listener using
  `listener.tcp.specific_listener.allowed_protocol_versions`.
- Fix bug causing an exception to be thrown when `vmq-admin cluster leave` is
  used with a timout value less than 5 seconds (#642).
- Small refactoring enabling to store versioned message store values. This is a
  preparation for MQTTv5.
- Bugfix: Fix a bug that prevented user plugins with an explicit path to be
  loaded.
- Fix issue with new rebar3 upstream plugin version (the port-compiler) which
  made builds fail by pegging it to an older version (1.8.0).
- Add `xmerl` and `inets` from the Erlang standard library to the release in order
  to allow plugin developers to have these libraries available.
- Bugfix: Fix typo (`graphie_api_key` -> `graphite_api_key`) preventing the
  graphite api key from being set in the `vernemq.conf` file.
- Bugfix: WebHooks Plugin. Close the Hackney CRef so that the socket is given
  back to the Hackney pool, for the case of non-200 HTTP OK status codes.
- Bugfix: fix bug where queries with mountpoint and client-ids would return no
  entries causing disconnecting a client with a specific mountpoint to
  fail. Also ensure to use the default mountpoint if no mountpoint was
  passed. (#714).
- Upgraded vernemq_dev to include the `disconnect_by_subscriber_id/2` API.

## VerneMQ 1.3.0

- Add `proxy_protocol_use_cn_as_username` feature which for `proxy_protocol`
  enabled listeners enable or disable using the common name forwarded by the
  PROXY protocol instead of the MQTT username. To ensure backward compatibility
  this setting is enabled by default. This feature was kindly contributed by
  SoftAtHome (https://softathome.com/).
- New `vmq-admin` command to forcefully disconnect and cleanup sessions.
- Fix issue preventing ssl settings being inheritable on the listener level
  (#583).
- Fix issue where enqueuing data to a queue on a remote cluster node could cause
  the calling process to be blocked for a long time in case of the remote
  cluster node being overloaded or if a net-split has occurred.

  This issue can occur while delivering a shared subscriber message to a remote
  subscriber in the cluster (blocking the publishing client) or when migrating
  queue data to to another node in the cluster. In the case of shared
  subscribers a new (hidden) configuration parameter
  (`shared_subscription_timeout_action`) has been added which decides which
  action to take if enqueuing on a remote note times out waiting for the
  receiving node to acknowledge the message. The possibilities are to either
  `ignore` the timeout or `requeue` the message.  Ignoring the timeout can
  potentially lead to losing the message if the message was still in flight
  between the two nodes and the connection was lost due to a
  net-split. Requeueing may lead to the same message being delivered twice if
  the original client received the message, but the acknowledgement was
  lost. This fix was kindly contributed by SoftAtHome (https://softathome.com/).
- Fix typo in configuration name `plumtree.outstandind_limit` should be
  `plumtree.outstanding_limit`.
- Make the `vmq_cluster_node` processes able to handle system messages to make
  it easier inspect the process behaviour at run-time.
- Fix bug preventing `use_identity_as_username` from working on WSS sockets
  (#563).

## VerneMQ 1.2.3

- The shared subscriber feature is no longer marked as in beta.
- Strengthen check verifying if a remote node is available or not. The new check
  verifies that a data connection to the remote node has been established, in
  addition to the current check which verifies that a specific process is running
  on the remote node. This new check will make it more visible if, for instance,
  the IP an port configured via `listener.vmq.clustering` is not reachable or a
  listener was not able to be started.
- Fix issue preventing the proxy_protocol setting (`listener.tcp.proxy_protocol
  = on`) being inherited by specific listeners (#516).
- Remove shared subscriptions backwards compatibility code. Introducing shared
  subscriptions changed some internals and code ensuring backwards compatibility
  had to be written. This code has existed since VerneMQ 1.0.0rc1 and anyone
  needing to upgrade a running cluster from older versions than 1.0.0rc1 of
  VerneMQ will have to first do an intermediate upgrade to a version containing
  the compatibility code.
- Remove time and randomness related dependencies for backwards compatibility
  for OTP 17. These are no longer required as OTP 17 support was removed before
  VerneMQ 1.0.
- Minor optimizations.
- Fix issue in the queue initialization introduced in VerneMQ 1.2.2 which meant
  offline messages were not being read into the queue process after a node
  restart. Added tests to prevent this issue from occurring again.
- Fix crash in cleanup of the `vmq_webhooks` plugin when the plugin is being
  stopped or the broker is shutting down (#556).
- Fix incorrect format strings in `vmq_reg_sup` log statements.
- Add missing argument to HTTP module configuration log statement.
- Do not resolve host names when including peer host in an `vmq-admin session
  show` query as this can lead to a timeout.
- Remove superfluous warnings for ip and port when using the proxy protocol.

## VERNEMQ 1.2.2

- Fixed a number issues when filtering `vmq-admin session show` results. Note
  `msg_ref` filtering is currently broken.
- Fix node startup routine to cleanup stale subscriber data.
- Do not log getting a client peername failed because the client already
  disconnected.

## VERNEMQ 1.2.1

- Upgrade MongoDB driver.
- Prevent unbounded memory growth in a netsplit situation by putting an explicit
  limit (250K) on the number of outstanding plumtree-msgs in plumtree. If this
  limit is exceeded, delayed replication will be handled by active anti-entropy.
- Handle uncaught error type in the `vmq_ql_query` handler.
- Make sure the `peer_host` can always be retrieved via the HTTP API. It was
  returned as an erlang tuple which caused the conversion to JSON to fail.
- Fix issue causing too few results to be returned from `vmq-admin session show`
  when used with filter options. This could happen when terms included in the
  filters also existed as erlang atoms.
- Plugin workflow improvements: move plugin development specific things into
  `vernemq_dev`.
- Fix error in the HTTP API interface. The alias `/api/v1/sessions` mapped to
  `session list` which is deprecated for `session show`.
- Fix `max-age` parse issue in `vmq_webhooks` (#527).

## VERNEMQ 1.2.0

- Fix retain msg server race condition preventing some messages from being
  persisted and replicated to other nodes in the cluster (#507).
- Log when a client is disconnected and multiple sessions are not allowed.
- Fix tracer `mountpoint` parameter bug.
- Make it possible to add/inject HTTP API keys.
- Add Erlang VM memory usage stats to the exposed metrics.
- Fix bug with `max_message_size` and `message_size_limit` only one of these
  should exist and `message_size_limit` has now been deprecated and no longer
  has any effect. `max_message_size` should be used instead.
- Fix bug in `vmq_diversity` where the MongoDB client pool would not reconnect
  after a MongDB restart (#475).
- Fix bug in `vmq_diversity` where the PostgreSQL client pool would not reconnect
  after a PostgreSQL restart (same as #475).

## VERNEMQ 1.1.1

- Fix bug preventing persistent session expiration
  (`persistent_client_expiration` in `vernemq.conf`) from being executed.
- Make `vmq-admin session show` more robust when sessions are overloaded by
  limiting the time allowed to query each session. The default query timeout is
  100ms, but can be overriden using `--rowtimeout=<TimeoutInMilliseconds>`.
- Add support for Erlang/OTP20.
- Improve tracer usage text.
- Fix `vmq_diversity` memcached issue (#460).
- Fix RPM package issue preventing a clean upgrade.
- Fix code path bug related to upgrading plugins.
- Update `plumtree` with a fix to make the plumtree mailbox traversal
  measurement more accurate and therefore less spammy.

## VERNEMQ 1.1.0

- Add more detail to the client expiration log message.
- Safeguard Lua function calls
- Fix bug where websocket connections were incorrectly terminated (#387).
- Fix breakage of event hook chain in `vmq_passwd` (#396).
- Lua script balancing for improved Lua hook performance.
- Add descriptions to all available metrics via `vmq-admin metrics show
  --with-descriptions`.
- Add Prometheus HELP lines for every metric.
- Add a log message (info level) indicating that connectivity to a remote node
  has been restored.
- Minor changes to the formatting of the tracer output.

## VERNEMQ 1.0.1

- Purge node-local clean session true subscriber data when restarting
  VerneMQ as these would otherwise erroneously still exist.
- The metrics reporting sizes of retained messages `gauge.retain_memory` and
  routes `gauge.router_memory` were incorrectly done in system word sizes
  instead of in bytes. This has been corrected. Further the
  `gauge.retain_memory` metric now also includes temporary storage used before
  persisting messages to disk.
- Fix bug causing hooks to be registered multiple times when reloading lua
  scripts (#348).
- Fix bug occurring when publishing across nodes where more than one subscriber
  are on one node and the publisher on another. In this case only one of the
  subscribers would receive the message.
- Fix formatting bug in the `vmq-admin trace` command.
- Handle empty modifier list correctly in `vmq_webhooks` (#339).
- Handle client_id and mountpoint modifiers correctly in `vmq_webhooks` (#332).
- Fix vmq-admin session show when multiple filters are applied
- Fix bug where an aborted connection handshake caused queued messages not
  being migrated properly to remote node.

## VERNEMQ 1.0.0

- To make the `vmq-admin` tool more consistent, the following changes have been
  made:

  - vmq-admin script status -> vmq-admin script show
  - vmq-admin session list -> vmq-admin session show
  - vmq-admin cluster status -> vmq-admin cluster show
  - vmq-admin webhooks status -> vmq-admin webhooks show
  - vmq-admin webhooks cache stats -> vmq-admin webhooks cache show
  - vmq-admin api create-key -> vmq-admin api-key create
  - vmq-admin api delete-key -> vmq-admin api-key delete
  - vmq-admin api list-keys -> vmq-admin api-key show
- Fix a bug in `vmq-admin session list` triggered when running in a cluster.
- Add automatic CRL refreshing, configurable via the hidden
  `crl_refresh_interval` config option. Default is 60 seconds.
- Stop `all_till_ok` hook evaluation if a hook returns anything else than
	`next`.
- Add `vmq-admin trace` tracing sub-system.
- Improve help texts for `vmq-admin listener` command.

### vmq_diversity

- Fix mongodb authentication problem due to a missing dependency.

## VERNEMQ 1.0.0rc2

- Fix wrong lua paths in generated packages.
- Fix connack counter metric
- Fix keepalive timer to fire earliest at 1.5 times the keepalive value
- Improve error reporting for wrong configuration parameters in vernemq.conf
- Fix various Dialyzer type errors

## VERNEMQ 1.0.0rc1

- Add out-of-the-box authentication and authorization support for Postgres,
  MySQL, MongoDB, and Redis via `vmq_diversity`.
- Erlang 17.x is no longer officially supported.
- New `rebar3` version (3.3.5), required to upgrade `node_package` dependency.
- The plugins `vmq_webhooks` and `vmq_diversity` are now shipped as part of
  VerneMQ itself.
- Packages are now built using Erlang/OTP 19.2.

### vmq_server

- Improved the `vmq-admin list session` command with a limit option controlling
  the returned number of sessions as well as the possibilty to customize which
  session data is returned.

- Change to plugin administration. To make VerneMQ configuration more consistent
  and simpler to configure it is now possible to configure plugins directly in
  the `vernemq.conf` file.

  - The `lib/vmq_plugin.conf` file is obsolete and no longer in use.
  - plugins are no longer persisted when enabled via the `vmq-admin` tool, but
    have to be added to the `vernemq.conf` file manually like any other
    configuration. An example looks like:

    `plugins.myplugin = on`
    `plugins.myplugin.path = /path/to/plugin`

    Configuration specific settings are then configured like this:

    `myplugin.setting = ...`

  - The above changes has the following impact on existing settings in the
    `vernemq.conf` file:
    - The `acl_file` setting is replaced by `vmq_acl.acl_file`.
    - The `acl_reload_interval` setting is replaced by
      `vmq_acl.acl_reload_interval`
    - The `password_file` setting is replaced by `vmq_passwd.password_file`
    - The `password_reload_interval` setting is replaced by
      `vmq_passwd.password_reload_interval`.
    - The `bridge` prefix has been replaced by the `vmq_bridge` prefix.

      Make sure to update the configuration file accordingly.

- Add implementation of shared subscriptions as specified in the MQTTv5 draft
  spec. Currently two different distribution policies are supported:

  - `prefer_local` which will, if possible, deliver the message to a random
    local subscriber in the shared subscription group, otherwise the message
    will be delivered to a random remote subscriber of the shared
    subscription (if any).
  - `random` will distribute the messages random between all members of the
    shared supscription regardless if they are local or are subscribed via
    another node.
  - `local_only` will consider only node-local members of the subscriber group
    for delivery.

  A message published to a shared subscription will first be delivered to online
  members of the shared subscription if any exist, failing that, the message
  will be delivered to an offline subscriber of the shared subscription. Due to
  the fact that the MQTTv5 spec is not yet final, this feature is marked as
  BETA.

  NOTE: To upgrade a live cluster all nodes must already be running 0.15.3 or
  newer! This feature is incompatible with older releases.

- Use of specific routing tables for non-wildcard topics. This improvement
  results in faster routing table lookups for non-wildcard subscriptions, and
  reduces overall memory consumption of the routing tables.

### vmq_diversity

- Minor fixes and improvements.
- Add support for caching ACLs in lua scripts.
- Add support for bcrypt password hashes.


## VERNEMQ 0.15.3

### vmq_server

- Fix a bug in the retain messages fastpath code.
- Add the first version of the VerneMQ HTTP admin API (BETA).
- Fix a nodename change bug, fix contributed by @dcy.
- Fix an oversight preventing the client id from being overridable in `auth_on_register`.

### vmq_commons

- Fix a bug in the MQTT parser.

### vmq_passwd

- Make compatible with the OpenSSL 1.1 API.

## VERNEMQ 0.15.2

### vmq_server

- Fix a queue migration corner case with racing subscribers

## VERNEMQ 0.15.1

The VerneMQ dependencies vmq_server, vmq_acl, vmq_passwd, vmq_plugin,
vmq_commons were moved to the erlio/vernemq apps folder. The repos are kept
around for some time, and the issue trackers are moved to erlio/vernemq.

This release contains some backward-incompatibilities with 0.14.2. Get in touch
if professional support is required for upgrading.

### vmq_server

- BC-break: New Subscriber format, the old format gets automatically translated
    to the new format. However in a clustered setting nodes running the old
    format can not deal with the new format once those records are replicated.
- BC-break: More control over behaviour during netsplits:
    New configuration parameters
    - `allow_register_during_netsplit`
    - `allow_subscribe_during_netsplit`
    - `allow_unsubscribe_during_netsplit`
    - `allow_publish_during_netsplit`
    obsolete the `trade_consistency` configuration parameter. Which was often
    misused together with `allow_multiple_sessions` in order to reach high
    availability. With the new configuration parameters the behaviour has to be
    explicitly configured. The old `trade_consistency` configuration parameter
    is not supported anymore.
- BC-break: `on_offline_message/1` hook replaced with `on_offline_message/5`
    The new hook includes the SubscriberId, QoS, Topic, Payload, and RetainFlag.
- Stability and performance improvements:
    In order to protect the broker from reconnect storms multiple processes
    implement the gen_server2 behaviour instead of gen_server. Moreover
    the queue subscriber is now load balanced to be able to cope with massive
    amounts of firing dead links.
    Improved retain performance for subscriptions without wildcards
- Support for PROXY protocol
- TLS certificate verification depth can be specified in vernemq.conf
- The `max_message_size` configuration now acts on the MQTT frame level instead of
  the MQTT payload. This has the benefit of preventing that too big messages
  reach the MQTT state machine. However this now includes every MQTT frame not
  only the publish payload.
- TCP Socket options can now be configured on a session level by returning
  a `{tcp_opts, list()}` modifier in the `auth_on_register` hook.

### vmq_bridge

- New configuration format enables to use host strings instead of only IP
  addresses.

### plumtree

- Protect broadcast module from overloading

## VERNEMQ 0.14.2

### vmq_server

- SSL/TLS Refactorings:
    GCM cipher suites are now supported.
    The `support_elliptic_curve` option was removed. If your setup doesn't support
    the elliptic curve cipher suites you may do nothing, as the Erlang ssl
    application automatically ignores the unsupported cipher suites. As an
    alternative you may specify the supported ciphers in the `vernemq.conf` file.

- VerneMQ is now compatible with Erlang 19:
    As of the upcoming VerneMQ 0.15.0 we'll switch to Erlang 19 as the default
    version. Backward compatibility with Erlang 17 is likely to be removed.

- Bug fix in queue migration

## VERNEMQ 0.14.1

### vmq_server

- BC-break: Refactoring of queue migration mechanism:
    This change requires that all cluster nodes use 0.14.1.
    The refactoring fixes multiple issues with multiple clients that use the same
    client id when connecting to different cluster nodes.
- Metrics overflow fix

### vmq_plugin

- Fix shutdown of plugins:
    Disabling of application plugins that also dynamically register module plugins
    (like `vmq_diversity` or `vmq_webhooks`) will properly cleanup the `vmq_plugin.conf`.

### General

- RaspberryPI 32bit profile
    Use `make rpi32` target to build a VerneMQ release for RaspberryPI

## VERNEMQ 0.13.1

### vmq_server

- Major refactoring of the metrics subsystem:
    Graphite and Systree metric reporters are now part of vmq_server and don't
    rely on exometer_core anymore. Instead of exometer_core a more efficient Erlang
    NIF based counter implementation is used (mzmetrics). As a result of superseding
    exometer_core many new metrics are available now, and most of the old ones don't
    exist anymore. With the removal of the exometer_core dependency we gave up the
    native support for SNMP (in vmq_snmp). We introduce a Prometheus metrics HTTP
    handler, which enables the great open source monitoring solution Prometheus
    (with a rich set of reporters, including SNMP) to scrape metrics from VerneMQ.
    Please check the [documentation](https://vernemq.com/docs/monitoring/) and
    adjust your monitoring solutions.

- LevelDB message store performance improvement for QoS 1 and 2 message

- Fix a memory leak in message retry mechanism

- Fix a message leak in the LevelDB message store:
    Since VerneMQ 0.12.5p4 the leaked messages were detected on broker start and
    automatically garbage collected.

- Simplify changing the nodename in case of a single node cluster

- MQTT conformance, session present MQTT-3.2.2-2

- MQTT conformance, will message must not be published if client sends
    'DISCONNECT' message: MQTT-3.1.2-8

- MQTT conformance, unauthorized publishes are positively acknowledged: MQTT-3.3.5-2

- MQTT conformance, pass empty retained message on to subscribers: MQTT-3.3.1-11

- Several minor bugs fixes

### vmq_acl

- Lines starting with '#' are treated as comments

- Added mountpoint pattern '%m' support for pattern matches

- Minor bug fixes

### vmq_passwd

- Minor bug fixes

### vmq_systree

- Not included anymore, systree metrics are now reported by `vmq_server`:
    Make sure to check the new configuration for systree. Please check the
    documentation and adjust your monitoring solutions.

### vmq_graphite

- Not included anymore, graphite metrics are now reported by `vmq_server`:
    Make sure to check the new configuration for graphite. Please check the
    documentation and adjust your monitoring solutions.

### vmq_snmp

- Not included anymore, SNMP isn't natively supported anymore:
    `vmq_server` has a new HTTP metrics handler that exports all metrics in the
    Prometheus format. Prometheus is an open source monitoring solution that has
    multiple options for reporting metrics, including SNMP.

### vmq_commons

- Minor bug fixes

### General

- Binary packages are now using Erlang OTP 18.3, this requires a recompilation of
    your custom Erlang plugins.


## VERNEMQ 0.12.5

### vmq_server

- Major refactoring that enables a more scalable and robust migration of online
    and offline queues.

- Use of new Rebar3 including the use of hex packages whenever possible.

- Support for Erlang 18.

- Reworked interal publish interface for plugins that require more control over
    the way VerneMQ publishes their messages (e.g. setting the dup & retain flags).
    Plugins which used the old 'PublishFun/2' MUST use the new 'PublishFun/3' which
    is specified as follows:

        `fun([Word:binary()|_] = Topic, Payload:binary(), Opts:map()) -> ok | {error, Reason}`

- Several minor bug fixes.

- Several third-party dependencies have been upgraded.

### General

- Use of new Rebar3 and use of hex packages in all our own dependencies.

- The docs are now hosted on our website http://verne.mq/docs.


## VERNEMQ 0.12.0

This release increases overall stability and performance. Memory usage for the subscriber store
has been reduced by 40-50%. To achieve this, we had to change the main topic structure, and unfortunately this
breaks backward compatibility for the stored offline data as well as the plugin system.

.. warning::

    Make sure to delete the old message store folder ``/var/lib/vernemq/msgstore``
    and the old metadata folder ``/var/lib/vernemq/meta``.

    If you have implemented your own plugins, make sure to adapt to the new topic
    format. (Reach out to us if you require assistance).

### vmq_server

- Major refactoring of the MQTT state machine:
    We reduced the number of processes per connected client and MQTT state machine.
    This leads to less gen_server calls, fewer inter-process messages and a reduced scheduler load.
    Per client backpressure can be applied in a more direct way.

- New topic format:
    Topics are now essentially list of binaries e.g. the topic ``hello/+/world``
    gets parsed to a ``[<<"hello">>, <<"+">>, <<"world">>]``.
    Therefore every API that used a topic as an argument had to be changed.

- Improved cluster leave, and queue migration:
    This allows an operator to make a node gracefully leave the cluster.
    1. If the node is still online and part of the cluster a two step approach is used.
    During the first step, the node stops accepting new connections, but keeps serving
    the existing ones. In the second step it actively kills the online sessions,
    and (if possible) migrates their queue contents to the other cluster nodes. Once
    all the queues are migrated, the node leaves the cluster and terminates itself.
    2. If the node is already offline/crashed during a cluster leave call, the old subscriptions
    on that node are remapped to the other cluster nodes. VerneMQ gets the information to do
    this mapping from the Plumtree Metadata store. No offline messages can be copied in this case.

- New hook, ``on_deliver/4``:
    Every message that gets delivered passes this hook, which allows a plugin to
    log the message and much more if needed (change payload and topic at
    delivery etc)

- New hook, ``on_offline_message/1``:
    If a client has been connected with ``clean_session=false`` every message that
    gets offline-queued triggers this hook. This would be the entrypoint to
    call mobile push notification services.

- New hook, ``on_client_wakeup/1``:
    When an authenticated client attaches to its queue this hook is triggered.

- New hook, ``on_client_offline/1``:
    When a client with ``clean_session=false`` disconnects this hook is triggered.

- New hook, ``on_client_gone/1``:
    When a client with ``clean_session=true`` disconnects this hook is triggered.

- No RPC calls anymore during registration and queue migration flows.

- Many small bug fixes and improvements.

### vmq_commons

- New topic parser and validator

- New shared behaviours for the new hooks

### vmq_acl

- Adapt to use the new topic format

### vmq_bridge

- Adapt to use the new topic format

### vmq_systree

- Adapt to use the new topic format


## VERNEMQ 0.11.0

The queuing mechanism got a major refactoring. Prior to this version the offline
messages were stored in a global in-memory table backed by the leveldb based
message store. Although performance was quite ok using this approach, we were
lacking of flexibility regarding queue control. E.g. it wasn't possible to limit
the maximum number of offline messages per client in a straightforward way. This
and much more is now possible. Unfortunately this breaks backward compatibility
for the stored offline data.

.. warning::

    Make sure to delete (or backup) the old message store folder
    ``/var/lib/vernemq/msgstore`` and the old metadata folder ``/var/lib/vernemq/meta``.

    We also updated the format of the exposed client metrics. Make sure
    to adjust your monitoring setup.

### vmq_server

- Major refactoring for Queuing Mechanism:
    Prior to this version the offline messages were stored in a global ETS bag
    table, which was backed by the LevelDB powered message store. The ETS table
    served as an index to have a fast lookup for offline messages. Moreover this
    table was also used to keep the message references. All of this changed.
    Before every client session was load protected by an Erlang process that
    acted as a queue. However, once the client has disconnected this process had
    to terminate. Now, this queue process will stay alive as long as the session
    hasn't expired and stores all the references to the offline messages. This
    simplifies a lot. Namely the routing doesn't have to distinguish between
    online and offline clients anymore, limits can be applied on a per client/queue
    basis, gained more flexibility to deal with multiple sessions.

- Major refactoring for Message Store
    The current message store relies only on LevelDB and no intermediate
    ETS tables are used for caching/indexing anymore. This improves overall memory
    overhead and scalability. However this breaks backward compatibility and
    requires to delete the message store folder.

- Changed Supervisor Structure for Queue Processes
    The supervisor structure for the queue processes changed in a way that
    enables much better performance regarding setup and teardown of the queue
    processes.

- Improved Message Reference Generation Performance

- Upgraded to newest verison of Plumtree

- Upgraded to Lager 3.0.1 (required to pretty print maps in log messages)

- Many smaller fixes and cleanups


### vmq_commons

- Better error messages in case of parsing errors

- Fixed a parser bug with very small TCP segments



### VERNEMQ 0.10.0

We switched to the rebar3 toolchain for building VerneMQ, involving quite some
changes in many of our direct dependencies (``vmq_*``). Several bug fixes and
performance improvements. Unfortunately some of the changes required some backward
imcompatibilites:

.. warning::

    Make sure to delete (or backup) the old subscriber data directory
    ``/var/lib/vernemq/meta/lvldb_cluster_meta`` as the contained data format isn't
    compatible with the one found in ``0.10.0``. Durable sessions (``clean_session=false``)
    will be lost, and the clients are forced to resubscribe.
    Although the offline messages for these sessions aren't necessary lost, an ugly
    workaround is required. Therefore it's recommended to also delete the message store
    folder ``/var/lib/vernemq/msgstore``.

    If you were running a clustered setup, make sure to revisit the clustering
    documentation as the specific ``listener.vmq.clustering`` configuration is needed
    inside ``vernemq.conf`` to enable inter-node communicaton.

    We updated the format of the exposed metrics. Make sure to adjust your monitoring setup.

### vmq_server

- Changed application statistics:
    Use of more efficient counters. This changes the format of the values
    obtained through the various monitoring plugins.
    Added new system metrics for monitoring overall system health.
    Check the updated docs.

- Bypass Erlang distribution for all distributed MQTT Publish messages:
    use of distinct TCP connections to distribute MQTT messages to other cluster
    nodes. This requires to configure a specific IP / port in the vernemq.conf.
    Check the updated docs.

- Use of more efficient key/val layout within the subscriber store:
    This allows us to achieve higher routing performance as well as keeping
    less data in memory. On the other hand the old subscriber store data (not
    the message store) isn't compatible with the new one. Since VerneMQ is still
    pretty young we won't provide a migration script. Let us know if this is a
    problem for you and we might find a solution for this. Removing the
    '/var/lib/vernemq/meta/lvldb_cluster_meta' folder is necessary to successfully
    start a VerneMQ node.

- Improve the fast path for QoS 0 messages:
    Use of non-blocking enqueue operation for QoS 0 messages.

- Performance improvements by reducing the use of timers throughout the stack:
    Counters are now incrementally published, this allowed us to remove a
    timer/connection that was triggered every second. This might lead to
    accuracy errors if sessions process a very low volume of messages.
    Timers for process hibernation are removed since process hibernation isn't really
    needed at this point. Moreover we got rid of the CPU based automatic throttling
    mechanism which used timers to delay the accepting of new TCP packets.

- Improved CLI handling:
    improved 'cluster leave' command and better help text.

- Fixed several bugs found via dialyzer


### vmq_commons

- Multiple conformance bug fixes:
    Topic and subscription validation

- Improved generic gen_emqtt client

- Added correct bridge protocol version

- Fixed bugs found via dialyzer

### vmq_snmp

- Merged updated SNMP reporter from feuerlabs/exometer

- Cleanup of unused OTP mibs (the OTP metrics are now directly exposed by vmq_server)


### vmq_plugin

- Minor bug fixed related to dynamically loading plugins

- Switch to rebar3 (this includes plugins following the rebar3 structure)<|MERGE_RESOLUTION|>--- conflicted
+++ resolved
@@ -4,12 +4,9 @@
 - Update Hackney HTTP client to version 1.17.0
 - Allow configuration for TCP listener buffer sizes in vmq_cluster_com module
 - Autotune TCP 'buffer' for outgoing TCP connections in vmq_cluster_node module
-<<<<<<< HEAD
 - Fix command line tool to allow managing anonymous client sessions (Issue #1673)
-=======
 - Allow custom option for HTTPS endpoints
 - Adds PEM validation of certificate files in server and webhooks schemas
->>>>>>> 51fd99b4
 
 ## VerneMQ 1.11.0
 
