--- conflicted
+++ resolved
@@ -1,10 +1,6 @@
-<<<<<<< HEAD
-
 - Bugfix: make session keepalive timers not use OS timestamps to protect against OS clock jumps
-=======
 - New feature (vmq_diversity): add alternative MySQL auth plugin (MySQL2), initial version
 - Bugfix: Client Pub Messages should not accept subscription identifier (#2283)
->>>>>>> 30f32ee3
 - Enhancement: Support JSON Logformat on Console (#2295)
 - Bugfix: Ensure that client_id, username and topics are well-formed UTF8 strings (#2283)
 - Enhancement (vmq_diversity): add "depth", "verify", "use_system_cas" and "customize_hostname_check" SSL settings to Postgres settings. Set server name indication to configured host automatically.
