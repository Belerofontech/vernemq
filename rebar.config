%%-*- mode: erlang -*-
{minimum_otp_vsn, "21.2"}.
{erl_opts, [debug_info, fail_on_warning,
            {platform_define, "20|21|22|23", nowarn_gen_fsm},
            {platform_define, "^(R|1|20)", fun_stacktrace}]}.
{project_plugins, [
                   {rebar3_cuttlefish, {git, "git://github.com/vernemq/rebar3_cuttlefish",
                                        {branch, "master"}}}]}.
{dialyzer, [{exclude_mods, [vmq_plugin]},
            {plt_location, "plts"},
            {base_plt_location, "plts_base"}]}.

{deps, [
<<<<<<< HEAD
        {recon, "2.3.2"},
=======
        {recon, "2.5.1"},
>>>>>>> d980baa2
        {lager, "3.8.0"},
        {stdout_formatter, "0.2.3"},
        %% use specific cuttlefish commit until either 2.2.1 or 2.3.0 is relased.
        {cuttlefish, {git, "git://github.com/Kyorai/cuttlefish.git", {tag, "v2.3.0"}}},
        {vernemq_dev, {git, "git://github.com/vernemq/vernemq_dev.git", {branch, "master"}}},

        {lager_syslog, {git, "git://github.com/basho/lager_syslog.git", {tag, "3.0.3"}}},

        %% remove once clique hex package 3.0.2 is released
        {clique, {git, "git://github.com/vernemq/clique.git", {branch, "rel_0.3.6-verne"}}}
       ]}.

{overrides, [
             %% overrides to get it compiling on OTP 21
             {override, clique, [{erl_opts, [debug_info]}]},

             %% other overrides
             {override, syslog,
              [{so_name, "syslog_drv"},
               {port_sources, ["c_src/*.c"]},
               {pre_hooks,
                [{compile, "cp ../../../../files/syslog.mk c_src/Makefile"},
                 {"(linux|darwin|solaris)", compile, "make -C c_src"},
                 {"(freebsd)", compile, "gmake -C c_src"}]},
               {post_hooks,
                [{"(linux|darwin|solaris)", clean, "make -C c_src clean"},
                 {"(freebsd)", clean, "gmake -C c_src clean"}]}
              ]}
            ]}.

{cover_enabled, true}.

{profiles,
 [
  {rpi32,
   [{deps,
      [
       {eleveldb, {git, "git://github.com/vernemq/eleveldb.git", {branch, "rpi-32"}}}
      ]
    },
    %% Make sure the release generation can find the schema files is
    %% it's looking in the default folder.
    {pre_hooks, [{release, "ln -sf ../../rpi32/lib/eleveldb _build/default/lib/"}]}
   ]},
  {all_tests,
   [{erl_opts, [
                {d, run_all_tests, true}
               ]}]
  }]
}.

{cuttlefish,
  [{schema_dir, "lib"},
   {schema_discovery, false}]}.

{relx,
 [{release, {vernemq, semver},
   [
    sasl,
    inets,
    xmerl,
    vmq_server,
    vernemq_dev,
    {cuttlefish, load},
    {vmq_plumtree, load},
    {plumtree, load},
    {vmq_generic_msg_store, load},
    {vmq_passwd, load},
    {vmq_acl, load},
    {vmq_bridge, load},
    {vmq_diversity, load},
    {vmq_webhooks, load},
    {vmq_swc, load},
    {vmq_pulse, load},
    {recon, load},
    {syslog, load},
    {lager_syslog, load},
    {runtime_tools, load},
    {tools, load},
    {mcd, load},
    {vmq_mqtt5_demo_plugin, load}
   ]},

  % the vars.generated is created by the Makefile
  {overlay_vars, "vars.generated"},
  {dev_mode, false},
  {include_erts, true},
  {include_src, false},
  % we're using the runner from files/runner (ex. node_package)
  {extended_start_script, false},

  {overlay, [
             {mkdir, "data/broker"},
             {mkdir, "data/msgstore"},
             {mkdir, "log/sasl"},

             {template, "files/vmq-admin", "bin/vmq-admin"},
             {template, "files/runner", "bin/vernemq"},
             {template, "files/env.sh", "lib/env.sh"},
             {copy, "3rd-party-licenses.txt", "share/3rd-party-licenses.txt"},
             {copy, "files/nodetool", "erts-{{erts_vsn}}/bin/nodetool"},
             {copy, "_build/default/bin/cuttlefish", "erts-{{erts_vsn}}/bin/cuttlefish"},

             {copy, "apps/vmq_acl/priv/default.acl",
              "etc/vmq.acl"},
             {copy, "apps/vmq_passwd/priv/vmq_passwd",
              "bin/vmq-passwd"},

             %% Cuttlefish Schema Files have a priority order.
             %% Anything in a file prefixed with 00- will override
             %% anything in a file with a higher numbered prefix.
             %%
             %% Please only use 0[0-9]-*.schema for development purposes
             {template, "apps/vmq_server/priv/vmq_server.schema","share/schema/10-vmq_server.schema"},
             {template, "apps/vmq_generic_msg_store/priv/vmq_generic_msg_store.schema","share/schema/11-vmq_generic_msg_store.schema"},
             {template, "apps/vmq_plugin/priv/vmq_plugin.schema","share/schema/12-vmq_plugin.schema"},
             {template, "apps/vmq_acl/priv/vmq_acl.schema", "share/schema/13-vmq_acl.schema"},
             {template, "apps/vmq_passwd/priv/vmq_passwd.schema", "share/schema/14-vmq_passwd.schema"},
             {template, "apps/vmq_diversity/priv/vmq_diversity.schema", "share/schema/15-vmq_diversity.schema"},
             {template, "apps/vmq_diversity/priv/vmq_bcrypt.schema", "share/schema/16-vmq_bcrypt.schema"},
             {copy, "apps/vmq_diversity/priv/init.lua", "share/lua/init.lua"},
             {copy, "apps/vmq_diversity/priv/auth", "share/lua/"},
             {template, "apps/vmq_webhooks/priv/vmq_webhooks.schema", "share/schema/17-vmq_webhooks.schema"},
             {template, "apps/vmq_bridge/priv/vmq_bridge.schema", "share/schema/18-vmq_bridge.schema"},
             {template, "apps/vmq_swc/priv/vmq_swc.schema", "share/schema/19-vmq_swc.schema"},
             {template, "apps/vmq_pulse/priv/vmq_pulse.schema", "share/schema/20-vmq_pulse.schema"},

             {template, "files/vmq.schema", "share/schema/30-vmq.schema"},

             {template, "_build/default/lib/cuttlefish/priv/erlang_vm.schema", "share/schema/31-erlang_vm.schema"},
             {template, "_build/default/lib/riak_sysmon/priv/riak_sysmon.schema", "share/schema/32-riak_sysmon.schema"},
             {template, "_build/default/lib/eleveldb/priv/eleveldb.schema", "share/schema/33-eleveldb.schema"},

             {mkdir, "lib/erlio-patches"}
            ]}
]}.<|MERGE_RESOLUTION|>--- conflicted
+++ resolved
@@ -11,11 +11,7 @@
             {base_plt_location, "plts_base"}]}.
 
 {deps, [
-<<<<<<< HEAD
-        {recon, "2.3.2"},
-=======
         {recon, "2.5.1"},
->>>>>>> d980baa2
         {lager, "3.8.0"},
         {stdout_formatter, "0.2.3"},
         %% use specific cuttlefish commit until either 2.2.1 or 2.3.0 is relased.
